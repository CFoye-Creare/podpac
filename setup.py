--- conflicted
+++ resolved
@@ -40,20 +40,10 @@
         "rasterio>=1.0",
         "zarr>=2.3"
     ],
-<<<<<<< HEAD
-    'intake': [
-        'intake>=0.5.1'
-    ],
-    'aws': [
-        'awscli>=1.11',
-        'boto3>=1.4',
-        's3fs>=0.2'
-=======
     "aws": [
         "awscli>=1.11",
         "boto3>=1.4",
         "s3fs>=0.2"
->>>>>>> f871b7dc
     ],
     "algorithms": [
         "numexpr>=2.6"
@@ -87,16 +77,13 @@
     ],
 }
 
-<<<<<<< HEAD
-# Intake only supports Python > 3.6
-if sys.version_info.major < 3 or sys.version_info.minor < 6:
-    del extras_require['intake']
-=======
 if sys.version >= '3.6':
     extras_require["dev"] += [
         "black",
     ]
->>>>>>> f871b7dc
+    extras_require["intake"] = [
+    	"intake>=0.5.1"
+    ]
 
 # set long description to readme
 with open("README.MD") as f:
