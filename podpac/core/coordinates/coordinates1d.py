--- conflicted
+++ resolved
@@ -1,369 +1,367 @@
-"""
-One-Dimensional Coordinates
-"""
-
-
-from __future__ import division, unicode_literals, print_function, absolute_import
-
-import copy
-
-import numpy as np
-import traitlets as tl
-
-from podpac.core.utils import ArrayTrait
-from podpac.core.coordinates.utils import make_coord_value, make_coord_delta, make_coord_delta_array
-from podpac.core.coordinates.utils import add_coord, divide_delta, lower_precision_time_bounds
-from podpac.core.coordinates.utils import Dimension
-from podpac.core.coordinates.base_coordinates import BaseCoordinates
-
-
-class Coordinates1d(BaseCoordinates):
-    """
-    Base class for 1-dimensional coordinates.
-
-    Coordinates1d objects contain values and metadata for a single dimension of coordinates. :class:`Coordinates` and
-    :class:`StackedCoordinates` use Coordinate1d objects.
-    
-    Parameters
-    ----------
-    name : str
-        Dimension name, one of 'lat', 'lon', 'time', or 'alt'.
-    coordinates : array, read-only
-        Full array of coordinate values.
-    
-    See Also
-    --------
-    :class:`ArrayCoordinates1d`, :class:`UniformCoordinates1d`
-    """
-
-    name = Dimension(allow_none=True)
-    _properties = tl.Set()
-
-    @tl.observe("name")
-    def _set_property(self, d):
-        if d["name"] is not None:
-            self._properties.add(d["name"])
-
-    def _set_name(self, value):
-        # set name if it is not set already, otherwise check that it matches
-        if "name" not in self._properties:
-            self.name = value
-        elif self.name != value:
-            raise ValueError("Dimension mismatch, %s != %s" % (value, self.name))
-
-    # ------------------------------------------------------------------------------------------------------------------
-    # standard methods
-    # ------------------------------------------------------------------------------------------------------------------
-
-    def __repr__(self):
-        return "%s(%s): Bounds[%s, %s], N[%d]" % (
-            self.__class__.__name__,
-            self.name or "?",
-            self.bounds[0],
-            self.bounds[1],
-            self.size,
-        )
-
-    def __eq__(self, other):
-        if not isinstance(other, Coordinates1d):
-            return False
-
-        # defined coordinate properties should match
-        for name in self._properties.union(other._properties):
-            if getattr(self, name) != getattr(other, name):
-                return False
-
-        # shortcuts (not strictly necessary)
-        for name in ["size", "is_monotonic", "is_descending", "is_uniform"]:
-            if getattr(self, name) != getattr(other, name):
-                return False
-
-        return True
-
-    # ------------------------------------------------------------------------------------------------------------------
-    # Properties
-    # ------------------------------------------------------------------------------------------------------------------
-
-    @property
-    def dims(self):
-        if self.name is None:
-            raise TypeError("cannot access dims property of unnamed Coordinates1d")
-        return (self.name,)
-
-    @property
-    def udims(self):
-        return self.dims
-
-    @property
-    def idims(self):
-        return self.dims
-
-    @property
-    def shape(self):
-        return (self.size,)
-
-    @property
-    def coords(self):
-        """:dict-like: xarray coordinates (container of coordinate arrays)"""
-
-        return {self.name: self.coordinates}
-
-    @property
-    def dtype(self):
-        """:type: Coordinates dtype.
-
-        ``float`` for numerical coordinates and numpy ``datetime64`` for datetime coordinates.
-        """
-
-        raise NotImplementedError
-
-    @property
-    def deltatype(self):
-        if self.dtype is np.datetime64:
-            return np.timedelta64
-        else:
-            return self.dtype
-
-    @property
-    def is_monotonic(self):
-        raise NotImplementedError
-
-    @property
-    def is_descending(self):
-        raise NotImplementedError
-
-    @property
-    def is_uniform(self):
-        raise NotImplementedError
-
-    @property
-    def start(self):
-        raise NotImplementedError
-
-    @property
-    def stop(self):
-        raise NotImplementedError
-
-    @property
-    def step(self):
-        raise NotImplementedError
-
-    @property
-    def bounds(self):
-        """ Low and high coordinate bounds. """
-
-        raise NotImplementedError
-
-    @property
-    def properties(self):
-        """:dict: Dictionary of the coordinate properties. """
-
-        return {key: getattr(self, key) for key in self._properties}
-
-    @property
-    def definition(self):
-        """:dict: Serializable 1d coordinates definition."""
-        return self._get_definition(full=False)
-
-    @property
-    def full_definition(self):
-        """:dict: Serializable 1d coordinates definition, containing all properties. For internal use."""
-        return self._get_definition(full=True)
-
-    def _get_definition(self, full=True):
-        raise NotImplementedError
-
-    @property
-    def _full_properties(self):
-        return {"name": self.name}
-
-    # ------------------------------------------------------------------------------------------------------------------
-    # Methods
-    # ------------------------------------------------------------------------------------------------------------------
-
-    def copy(self):
-        """
-        Make a deep copy of the 1d Coordinates.
-
-        Returns
-        -------
-        :class:`Coordinates1d`
-            Copy of the coordinates.
-        """
-
-        raise NotImplementedError
-
-<<<<<<< HEAD
-    def simplify(self):
-        """ Get the simplified/optimized representation of these coordinates.
-
-        Returns
-        -------
-        simplified : Coordinates1d
-            simplified version of the coordinates
-        """
-
-        raise NotImplementedError
-=======
-    def get_area_bounds(self, boundary):
-        """
-        Get low and high coordinate area bounds.
-
-        Arguments
-        ---------
-        boundary : float, timedelta, array, None
-            Boundary offsets in this dimension.
-            * For a centered uniform boundary (same for every coordinate), use a single positive float or timedelta 
-                offset. This represents the "total segment length" / 2.
-            * For a uniform boundary (segment or polygon same for every coordinate), use an array of float or 
-                timedelta offsets
-            * For a fully specified boundary, use an array of boundary arrays (2-D array, N_coords x boundary spec), 
-                 one per coordinate. The boundary_spec can be a single number, two numbers, or an array of numbers.
-            * For point coordinates, use None.
-
-        Returns
-        -------
-        low: float, np.datetime64
-            low area bound
-        high: float, np.datetime64
-            high area bound
-        """
-
-        # point coordinates
-        if boundary is None:
-            return self.bounds
-
-        # empty coordinates
-        if self.size == 0:
-            return self.bounds
-
-        if np.array(boundary).ndim == 0:
-            # shortcut for uniform centered boundary
-            boundary = make_coord_delta(boundary)
-            lo_offset = -boundary
-            hi_offset = boundary
-        elif np.array(boundary).ndim == 1:
-            # uniform boundary polygon
-            boundary = make_coord_delta_array(boundary)
-            lo_offset = min(boundary)
-            hi_offset = max(boundary)
-        else:
-            L, H = self.argbounds
-            lo_offset = min(make_coord_delta_array(boundary[L]))
-            hi_offset = max(make_coord_delta_array(boundary[H]))
-
-        lo, hi = self.bounds
-        lo = add_coord(lo, lo_offset)
-        hi = add_coord(hi, hi_offset)
-
-        return lo, hi
->>>>>>> 4e13d1c1
-
-    def _select_empty(self, return_indices):
-        I = []
-        if return_indices:
-            return self[I], I
-        else:
-            return self[I]
-
-    def _select_full(self, return_indices):
-        I = slice(None)
-        if return_indices:
-            return self[I], I
-        else:
-            return self[I]
-
-    def select(self, bounds, return_indices=False, outer=False):
-        """
-        Get the coordinate values that are within the given bounds.
-
-        The default selection returns coordinates that are within the bounds::
-
-            In [1]: c = ArrayCoordinates1d([0, 1, 2, 3], name='lat')
-
-            In [2]: c.select([1.5, 2.5]).coordinates
-            Out[2]: array([2.])
-
-        The *outer* selection returns the minimal set of coordinates that contain the bounds::
-        
-            In [3]: c.select([1.5, 2.5], outer=True).coordinates
-            Out[3]: array([1., 2., 3.])
-
-        The *outer* selection also returns a boundary coordinate if a bound is outside this coordinates bounds but
-        *inside* its area bounds::
-        
-            In [4]: c.select([3.25, 3.35], outer=True).coordinates
-            Out[4]: array([3.0], dtype=float64)
-
-            In [5]: c.select([10.0, 11.0], outer=True).coordinates
-            Out[5]: array([], dtype=float64)
-        
-        Parameters
-        ----------
-        bounds : (low, high) or dict
-            Selection bounds. If a dictionary of dim -> (low, high) bounds is supplied, the bounds matching these
-            coordinates will be selected if available, otherwise the full coordinates will be returned.
-        outer : bool, optional
-            If True, do an *outer* selection. Default False.
-        return_indices : bool, optional
-            If True, return slice or indices for the selection in addition to coordinates. Default False.
-
-        Returns
-        -------
-        selection : :class:`Coordinates1d`
-            Coordinates1d object with coordinates within the bounds.
-        I : slice or list
-            index or slice for the selected coordinates (only if return_indices=True)
-        """
-
-        # empty case
-        if self.dtype is None:
-            return self._select_empty(return_indices)
-
-        if isinstance(bounds, dict):
-            bounds = bounds.get(self.name)
-            if bounds is None:
-                return self._select_full(return_indices)
-
-        bounds = make_coord_value(bounds[0]), make_coord_value(bounds[1])
-
-        # check type
-        if not isinstance(bounds[0], self.dtype):
-            raise TypeError(
-                "Input bounds do match the coordinates dtype (%s != %s)" % (type(self.bounds[0]), self.dtype)
-            )
-        if not isinstance(bounds[1], self.dtype):
-            raise TypeError(
-                "Input bounds do match the coordinates dtype (%s != %s)" % (type(self.bounds[1]), self.dtype)
-            )
-
-        my_bounds = self.bounds
-
-        # If the bounds are of instance datetime64, then the comparison should happen at the lowest precision
-        if self.dtype == np.datetime64:
-            my_bounds, bounds = lower_precision_time_bounds(my_bounds, bounds, outer)
-
-        # full
-        if my_bounds[0] >= bounds[0] and my_bounds[1] <= bounds[1]:
-            return self._select_full(return_indices)
-
-        # none
-        if my_bounds[0] > bounds[1] or my_bounds[1] < bounds[0]:
-            return self._select_empty(return_indices)
-
-        # partial, implemented in child classes
-        return self._select(bounds, return_indices, outer)
-
-    def _select(self, bounds, return_indices, outer):
-        raise NotImplementedError
-
-    def _transform(self, transformer):
-        if self.name != "alt":
-            # this assumes that the transformer does not have a spatial transform
-            return self.copy()
-
-        # transform "alt" coordinates
-        from podpac.core.coordinates.array_coordinates1d import ArrayCoordinates1d
-
-        _, _, tcoordinates = transformer.transform(np.zeros(self.size), np.zeros(self.size), self.coordinates)
-        return ArrayCoordinates1d(tcoordinates, **self.properties)
+"""
+One-Dimensional Coordinates
+"""
+
+
+from __future__ import division, unicode_literals, print_function, absolute_import
+
+import copy
+
+import numpy as np
+import traitlets as tl
+
+from podpac.core.utils import ArrayTrait
+from podpac.core.coordinates.utils import make_coord_value, make_coord_delta, make_coord_delta_array
+from podpac.core.coordinates.utils import add_coord, divide_delta, lower_precision_time_bounds
+from podpac.core.coordinates.utils import Dimension
+from podpac.core.coordinates.base_coordinates import BaseCoordinates
+
+
+class Coordinates1d(BaseCoordinates):
+    """
+    Base class for 1-dimensional coordinates.
+
+    Coordinates1d objects contain values and metadata for a single dimension of coordinates. :class:`Coordinates` and
+    :class:`StackedCoordinates` use Coordinate1d objects.
+    
+    Parameters
+    ----------
+    name : str
+        Dimension name, one of 'lat', 'lon', 'time', or 'alt'.
+    coordinates : array, read-only
+        Full array of coordinate values.
+    
+    See Also
+    --------
+    :class:`ArrayCoordinates1d`, :class:`UniformCoordinates1d`
+    """
+
+    name = Dimension(allow_none=True)
+    _properties = tl.Set()
+
+    @tl.observe("name")
+    def _set_property(self, d):
+        if d["name"] is not None:
+            self._properties.add(d["name"])
+
+    def _set_name(self, value):
+        # set name if it is not set already, otherwise check that it matches
+        if "name" not in self._properties:
+            self.name = value
+        elif self.name != value:
+            raise ValueError("Dimension mismatch, %s != %s" % (value, self.name))
+
+    # ------------------------------------------------------------------------------------------------------------------
+    # standard methods
+    # ------------------------------------------------------------------------------------------------------------------
+
+    def __repr__(self):
+        return "%s(%s): Bounds[%s, %s], N[%d]" % (
+            self.__class__.__name__,
+            self.name or "?",
+            self.bounds[0],
+            self.bounds[1],
+            self.size,
+        )
+
+    def __eq__(self, other):
+        if not isinstance(other, Coordinates1d):
+            return False
+
+        # defined coordinate properties should match
+        for name in self._properties.union(other._properties):
+            if getattr(self, name) != getattr(other, name):
+                return False
+
+        # shortcuts (not strictly necessary)
+        for name in ["size", "is_monotonic", "is_descending", "is_uniform"]:
+            if getattr(self, name) != getattr(other, name):
+                return False
+
+        return True
+
+    # ------------------------------------------------------------------------------------------------------------------
+    # Properties
+    # ------------------------------------------------------------------------------------------------------------------
+
+    @property
+    def dims(self):
+        if self.name is None:
+            raise TypeError("cannot access dims property of unnamed Coordinates1d")
+        return (self.name,)
+
+    @property
+    def udims(self):
+        return self.dims
+
+    @property
+    def idims(self):
+        return self.dims
+
+    @property
+    def shape(self):
+        return (self.size,)
+
+    @property
+    def coords(self):
+        """:dict-like: xarray coordinates (container of coordinate arrays)"""
+
+        return {self.name: self.coordinates}
+
+    @property
+    def dtype(self):
+        """:type: Coordinates dtype.
+
+        ``float`` for numerical coordinates and numpy ``datetime64`` for datetime coordinates.
+        """
+
+        raise NotImplementedError
+
+    @property
+    def deltatype(self):
+        if self.dtype is np.datetime64:
+            return np.timedelta64
+        else:
+            return self.dtype
+
+    @property
+    def is_monotonic(self):
+        raise NotImplementedError
+
+    @property
+    def is_descending(self):
+        raise NotImplementedError
+
+    @property
+    def is_uniform(self):
+        raise NotImplementedError
+
+    @property
+    def start(self):
+        raise NotImplementedError
+
+    @property
+    def stop(self):
+        raise NotImplementedError
+
+    @property
+    def step(self):
+        raise NotImplementedError
+
+    @property
+    def bounds(self):
+        """ Low and high coordinate bounds. """
+
+        raise NotImplementedError
+
+    @property
+    def properties(self):
+        """:dict: Dictionary of the coordinate properties. """
+
+        return {key: getattr(self, key) for key in self._properties}
+
+    @property
+    def definition(self):
+        """:dict: Serializable 1d coordinates definition."""
+        return self._get_definition(full=False)
+
+    @property
+    def full_definition(self):
+        """:dict: Serializable 1d coordinates definition, containing all properties. For internal use."""
+        return self._get_definition(full=True)
+
+    def _get_definition(self, full=True):
+        raise NotImplementedError
+
+    @property
+    def _full_properties(self):
+        return {"name": self.name}
+
+    # ------------------------------------------------------------------------------------------------------------------
+    # Methods
+    # ------------------------------------------------------------------------------------------------------------------
+
+    def copy(self):
+        """
+        Make a deep copy of the 1d Coordinates.
+
+        Returns
+        -------
+        :class:`Coordinates1d`
+            Copy of the coordinates.
+        """
+
+        raise NotImplementedError
+
+    def simplify(self):
+        """ Get the simplified/optimized representation of these coordinates.
+
+        Returns
+        -------
+        simplified : Coordinates1d
+            simplified version of the coordinates
+        """
+
+        raise NotImplementedError
+
+    def get_area_bounds(self, boundary):
+        """
+        Get low and high coordinate area bounds.
+
+        Arguments
+        ---------
+        boundary : float, timedelta, array, None
+            Boundary offsets in this dimension.
+            * For a centered uniform boundary (same for every coordinate), use a single positive float or timedelta 
+                offset. This represents the "total segment length" / 2.
+            * For a uniform boundary (segment or polygon same for every coordinate), use an array of float or 
+                timedelta offsets
+            * For a fully specified boundary, use an array of boundary arrays (2-D array, N_coords x boundary spec), 
+                 one per coordinate. The boundary_spec can be a single number, two numbers, or an array of numbers.
+            * For point coordinates, use None.
+
+        Returns
+        -------
+        low: float, np.datetime64
+            low area bound
+        high: float, np.datetime64
+            high area bound
+        """
+
+        # point coordinates
+        if boundary is None:
+            return self.bounds
+
+        # empty coordinates
+        if self.size == 0:
+            return self.bounds
+
+        if np.array(boundary).ndim == 0:
+            # shortcut for uniform centered boundary
+            boundary = make_coord_delta(boundary)
+            lo_offset = -boundary
+            hi_offset = boundary
+        elif np.array(boundary).ndim == 1:
+            # uniform boundary polygon
+            boundary = make_coord_delta_array(boundary)
+            lo_offset = min(boundary)
+            hi_offset = max(boundary)
+        else:
+            L, H = self.argbounds
+            lo_offset = min(make_coord_delta_array(boundary[L]))
+            hi_offset = max(make_coord_delta_array(boundary[H]))
+
+        lo, hi = self.bounds
+        lo = add_coord(lo, lo_offset)
+        hi = add_coord(hi, hi_offset)
+
+        return lo, hi
+
+    def _select_empty(self, return_indices):
+        I = []
+        if return_indices:
+            return self[I], I
+        else:
+            return self[I]
+
+    def _select_full(self, return_indices):
+        I = slice(None)
+        if return_indices:
+            return self[I], I
+        else:
+            return self[I]
+
+    def select(self, bounds, return_indices=False, outer=False):
+        """
+        Get the coordinate values that are within the given bounds.
+
+        The default selection returns coordinates that are within the bounds::
+
+            In [1]: c = ArrayCoordinates1d([0, 1, 2, 3], name='lat')
+
+            In [2]: c.select([1.5, 2.5]).coordinates
+            Out[2]: array([2.])
+
+        The *outer* selection returns the minimal set of coordinates that contain the bounds::
+        
+            In [3]: c.select([1.5, 2.5], outer=True).coordinates
+            Out[3]: array([1., 2., 3.])
+
+        The *outer* selection also returns a boundary coordinate if a bound is outside this coordinates bounds but
+        *inside* its area bounds::
+        
+            In [4]: c.select([3.25, 3.35], outer=True).coordinates
+            Out[4]: array([3.0], dtype=float64)
+
+            In [5]: c.select([10.0, 11.0], outer=True).coordinates
+            Out[5]: array([], dtype=float64)
+        
+        Parameters
+        ----------
+        bounds : (low, high) or dict
+            Selection bounds. If a dictionary of dim -> (low, high) bounds is supplied, the bounds matching these
+            coordinates will be selected if available, otherwise the full coordinates will be returned.
+        outer : bool, optional
+            If True, do an *outer* selection. Default False.
+        return_indices : bool, optional
+            If True, return slice or indices for the selection in addition to coordinates. Default False.
+
+        Returns
+        -------
+        selection : :class:`Coordinates1d`
+            Coordinates1d object with coordinates within the bounds.
+        I : slice or list
+            index or slice for the selected coordinates (only if return_indices=True)
+        """
+
+        # empty case
+        if self.dtype is None:
+            return self._select_empty(return_indices)
+
+        if isinstance(bounds, dict):
+            bounds = bounds.get(self.name)
+            if bounds is None:
+                return self._select_full(return_indices)
+
+        bounds = make_coord_value(bounds[0]), make_coord_value(bounds[1])
+
+        # check type
+        if not isinstance(bounds[0], self.dtype):
+            raise TypeError(
+                "Input bounds do match the coordinates dtype (%s != %s)" % (type(self.bounds[0]), self.dtype)
+            )
+        if not isinstance(bounds[1], self.dtype):
+            raise TypeError(
+                "Input bounds do match the coordinates dtype (%s != %s)" % (type(self.bounds[1]), self.dtype)
+            )
+
+        my_bounds = self.bounds
+
+        # If the bounds are of instance datetime64, then the comparison should happen at the lowest precision
+        if self.dtype == np.datetime64:
+            my_bounds, bounds = lower_precision_time_bounds(my_bounds, bounds, outer)
+
+        # full
+        if my_bounds[0] >= bounds[0] and my_bounds[1] <= bounds[1]:
+            return self._select_full(return_indices)
+
+        # none
+        if my_bounds[0] > bounds[1] or my_bounds[1] < bounds[0]:
+            return self._select_empty(return_indices)
+
+        # partial, implemented in child classes
+        return self._select(bounds, return_indices, outer)
+
+    def _select(self, bounds, return_indices, outer):
+        raise NotImplementedError
+
+    def _transform(self, transformer):
+        if self.name != "alt":
+            # this assumes that the transformer does not have a spatial transform
+            return self.copy()
+
+        # transform "alt" coordinates
+        from podpac.core.coordinates.array_coordinates1d import ArrayCoordinates1d
+
+        _, _, tcoordinates = transformer.transform(np.zeros(self.size), np.zeros(self.size), self.coordinates)
+        return ArrayCoordinates1d(tcoordinates, **self.properties)