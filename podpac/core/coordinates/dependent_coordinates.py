--- conflicted
+++ resolved
@@ -422,21 +422,6 @@
             coords[ilon] = tlon.reshape(self.shape)
             coords[ialt] = talt.reshape(self.shape)
 
-<<<<<<< HEAD
-            # segment lengths
-            # TODO can we use '+units' here, at least sometimes?
-            if self.ctypes[ilat] != "point":
-                warnings.warn("transformation of coordinate segment lengths not yet implemented")
-            if self.ctypes[ilon] != "point":
-                warnings.warn("transformation of coordinate segment lengths not yet implemented")
-            if self.ctypes[ialt] != "point":
-                _, _, tsl = transformer.transform(0, 0, self.segment_lengths[ialt])
-                new_prop = list(properties["segment_lengths"])
-                new_prop[ialt] = tsl
-                properties["segment_lengths"] = tuple(new_prop)
-
-=======
->>>>>>> 4e13d1c1
         elif "lat" in self.dims and "lon" in self.dims:
             ilat = self.dims.index("lat")
             ilon = self.dims.index("lon")
@@ -453,12 +438,6 @@
             alt = coords[ialt].flatten()
             _, _, talt = transformer.transform(np.zeros(self.size), np.zeros(self.size), alt)
             coords[ialt] = talt.reshape(self.shape)
-
-<<<<<<< HEAD
-            # segment lengths
-            if self.ctypes[ialt] != "point":
-                _, _, tsl = transformer.transform(0, 0, self.segment_lengths[ialt])
-                properties["segment_lengths"][ialt] = tsl
 
         return DependentCoordinates(coords, **properties).simplify()
 
@@ -475,9 +454,6 @@
             coords[i] = ArrayCoordinates1d(coords[i][tuple(slc)].squeeze(), name=dim).simplify()
 
         return coords
-=======
-        return DependentCoordinates(coords, **properties)
->>>>>>> 4e13d1c1
 
     def transpose(self, *dims, **kwargs):
         """
