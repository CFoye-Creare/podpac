"""
Multidimensional Coordinates
"""


from __future__ import division, unicode_literals, print_function, absolute_import

import copy
import sys
import itertools
import json
from collections import OrderedDict

import numpy as np
import traitlets as tl
import pandas as pd
import xarray as xr
import xarray.core.coordinates
from six import string_types

from podpac.core.coordinates.utils import GDAL_CRS
from podpac.core.coordinates.base_coordinates import BaseCoordinates
from podpac.core.coordinates.coordinates1d import Coordinates1d
from podpac.core.coordinates.array_coordinates1d import ArrayCoordinates1d
from podpac.core.coordinates.uniform_coordinates1d import UniformCoordinates1d
from podpac.core.coordinates.stacked_coordinates import StackedCoordinates

class OrderedDictTrait(tl.Dict):
    """ OrderedDict trait for Python < 3.6 (including Python 2) compatibility """
    
    default_value = OrderedDict()
    def validate(self, obj, value):
        if not isinstance(value, OrderedDict):
            raise tl.TraitError('...')
        super(OrderedDictTrait, self).validate(obj, value)
        return value

class Coordinates(tl.HasTraits):
    """
    Multidimensional Coordinates.
    
    Attributes
    ----------
    coords
    dims
    ndim
    shape
    coordinates
    """

    if sys.version < '3.6':
        _coords = OrderedDictTrait(trait=tl.Instance(BaseCoordinates))
    else:
        _coords = tl.Dict(trait=tl.Instance(BaseCoordinates))

    def __init__(self, coords=[], dims=None, coord_ref_sys=None, ctype=None, distance_units=None):
        """
        Initialize a multidimensional coords object.

        Parameters
        ----------
        coords : list, dict, or Coordinates
            List of named BaseCoordinates objects
        ctype : str
            Default coordinates type (optional).
        coord_ref_sys : str
            Default coordinates reference system (optional)
        """

        if not isinstance(coords, (list, tuple, np.ndarray, xr.DataArray)):
            raise TypeError("Invalid coords, expected list or array, not '%s'" % type(coords))

        if dims is not None and not isinstance(dims, (tuple, list)):
            raise TypeError("Invalid dims type '%s'" % type(dims))

        if dims is None:
            for i, c in enumerate(coords):
                if not isinstance(c, (BaseCoordinates, xr.DataArray)):
                    raise TypeError("Cannot get dim for coordinates at position %d with type '%s'"
                                    "(expected 'Coordinates1d' or 'DataArray')" % (i, type(c)))

            dims = [c.name for c in coords]

        if len(dims) != len(coords):
            raise ValueError("coords and dims size mismatch, %d != %d" % (len(dims), len(coords)))

        dcoords = OrderedDict()
        for i, dim in enumerate(dims):
            if dim in dcoords:
                raise ValueError("duplicate dimension name '%s' at position %d" % (dim, i))

            # TODO default properties
            if isinstance(coords[i], BaseCoordinates):
                c = coords[i].copy()
            elif '_' in dim:
                c = StackedCoordinates([ArrayCoordinates1d(values) for values in coords[i]])
            else:
                c = ArrayCoordinates1d(coords[i])

            c.name = dim
            dcoords[dim] = c

        # set 1d coordinates defaults
        # TODO factor out, store as default_* traits, and pass on through StackedCoordinates as well
        # maybe move to observe so that it gets validated first
        # for c in coords.values():
        #     if 'ctype' not in c._trait_values and ctype is not None:
        #         c.ctype = ctype
        #     if 'coord_ref_sys' not in c._trait_values and coord_ref_sys is not None:
        #         c.coord_ref_sys = coord_ref_sys
        #     if 'units' not in c._trait_values and distance_units is not None and c.name in ['lat', 'lon', 'alt']:
        #         c.units = distance_units
        
        super(Coordinates, self).__init__(_coords=dcoords)

    @tl.validate('_coords')
    def _validate_coords(self, d):
        val = d['value']
        for dim, c in val.items():
            if dim != c.name:
                raise ValueError("dimension name mismatch, '%s' != '%s'" % (dim, c.name))

        dims = [dim for c in self._coords.values() for dim in c.dims]
        for dim in dims:
            if dims.count(dim) != 1:
                raise ValueError("duplicate dimension '%s' in dims %s" % (dim, val.keys()))

        return val

    # ------------------------------------------------------------------------------------------------------------------
    # Alternate constructors
    # ------------------------------------------------------------------------------------------------------------------

    @staticmethod
    def _coords_from_dict(d, order=None):
        if sys.version < '3.6':
            if order is None and len(d) > 1:
                raise TypeError('order required')

        if order is not None:
            if set(order) != set(d):
                raise ValueError("order %s does not match dims %s" % (order, d))
        else:
            order = d.keys()

        coords = []
        for dim in order:
            if isinstance(d[dim], Coordinates1d):
                c = d[dim].copy(name=dim)
            elif isinstance(d[dim], tuple):
                c = UniformCoordinates1d.from_tuple(d[dim], name=dim)
            else:
                c = ArrayCoordinates1d(d[dim], name=dim)
            coords.append(c)

        return coords

    @classmethod
    def grid(cls, coord_ref_sys=None, ctype=None, distance_units=None, dims=None, **kwargs):
        coords = cls._coords_from_dict(kwargs, dims)
        return cls(coords, coord_ref_sys=coord_ref_sys, ctype=ctype, distance_units=distance_units)

    @classmethod
    def points(cls, coord_ref_sys=None, ctype=None, distance_units=None, dims=None, **kwargs):
        coords = cls._coords_from_dict(kwargs, dims)
        stacked = StackedCoordinates(coords)
        return cls([stacked], coord_ref_sys=coord_ref_sys, ctype=ctype, distance_units=distance_units)

    @classmethod
    def from_xarray(cls, xcoord, coord_ref_sys=None, ctype=None, distance_units=None):
        """
        Convert an xarray coord to podpac Coordinates.
        
        Parameters
        ----------
        xcoord : DataArrayCoordinates
            xarray coord attribute to convert
        
        Returns
        -------
        coord : Coordinates
            podpact Coordinates object
        
        Raises
        ------
        TypeError
            Description
        """

        if not isinstance(xcoord, xarray.core.coordinates.DataArrayCoordinates):
            raise TypeError("input must be an xarray DataArrayCoordinate, not '%s'" % type(xcoord))

        coords = []
        for dim in xcoord.dims:
            if isinstance(xcoord.indexes[dim], (pd.DatetimeIndex, pd.Float64Index, pd.Int64Index)):
                c = ArrayCoordinates1d.from_xarray(xcoord[dim])
            elif isinstance(xcoord.indexes[dim], pd.MultiIndex):
                c = StackedCoordinates.from_xarray(xcoord[dim])
            coords.append(c)

        return cls(coords, coord_ref_sys=coord_ref_sys, ctype=ctype, distance_units=distance_units)

    @classmethod
    def from_json(self, d):
        coords = []
        for elem in d:
            if isinstance(elem, list):
                c = StackedCoordinates.from_json(elem)
            elif 'start' in elem and 'stop' in elem and 'step' in elem:
                c = UniformCoordinates1d.from_json(elem)
            elif 'values' in elem:
                c = ArrayCoordinates1d.from_json(elem)
            else:
                raise ValueError("Could not parse coordinates definition with keys %s" % elem.keys())
            
            coords.append(c)

        return cls(coords)
    
    # ------------------------------------------------------------------------------------------------------------------
    # standard dict-like methods
    # ------------------------------------------------------------------------------------------------------------------

    def values(self):
        return self._coords.values()

    def keys(self):
        return self._coords.keys()

    def items(self):
        return self._coords.items()

    def get(self, dim, default=None):
        try:
            return self[dim]
        except KeyError:
            return default

    def __iter__(self):
        return iter(self._coords)

    def __getitem__(self, dim):
        if dim in self._coords:
            return self._coords[dim]

        # extracts individual coords from stacked coords
        for c in self._coords.values():
            if isinstance(c, StackedCoordinates) and dim in c.dims:
                return c[dim]

        raise KeyError("dimension '%s' not found in Coordinates %s" % (dim, self.dims))

    def __setitem__(self, dim, c):
        if not dim in self.dims:
            raise KeyError("cannot set dimension '%s' in Coordinates %s" % (dim, self.dims))
            
        # TODO allow setting an array (cast it to ArrayCoordinates1d)
        if not isinstance(c, BaseCoordinates):
            raise TypeError("todo")


        if c.name is None:
            c.name = dim
        elif c.name != dim:
            raise ValueError("dimension name mismatch, '%s' != '%s'" % (dim, c.name))
        
        # TODO ctype, etc defaults
        
        self._coords[dim] = c
        
        # TODO we could also support setting individal coords in stacked coords
        # if dim in self.udims:
        #     for _c in self._coords.values():
        #         if isinstance(c, StackedCoordinates) and dim in c.dims:
        #             _c[dim] = c # this will validate the size
        
        # TODO we could also support adding new coords (need to check for duplicate dimensions)
        # else:
        #     self._coords[dim] = c

    def __delitem__(self, dim):
        if not dim in self.dims:
            raise KeyError("cannot delete dimension '%s' in Coordinates %s" % (dim, self.dims))

        del self._coords[dim]

        # TODO we could also support deleting individal coords within stacked coords

    def __contains__(self, dim):
        raise NotImplementedError("not sure if this should check dims or udims")

    def __len__(self):
        return len(self._coords)

    def update(self, other):
        if not isinstance(other, Coordinates):
            raise TypeError("Cannot update '%s' with Coordinates" % type(other))

        d = c._coords
        d.update(other._coords)
        self._coords = d

    # ------------------------------------------------------------------------------------------------------------------
    # Properties
    # ------------------------------------------------------------------------------------------------------------------

    @property
    def dims(self):
        return tuple(c.name for c in self._coords.values())

    @property
    def shape(self):
        return tuple(c.size for c in self._coords.values())

    @property
    def ndim(self):
        return len(self.dims)

    @property
    def size(self):
        if len(self.shape) == 0:
            return 0
        return np.prod(self.shape)

    @property
    def udims(self):
        return tuple(dim for c in self._coords.values() for dim in c.dims)

    @property
    def coords(self):
        # TODO don't recompute this every time (but also don't compute it until requested)
        x = xr.DataArray(np.empty(self.shape), coords=[c.coordinates for c in self._coords.values()], dims=self.dims)
        return x.coords

    @property
    def latlon_bounds_str(self):
        if 'lat' in self.udims and 'lon' in self.udims:
            # Where is this really used? Shouldn't this be area_bounds?
            return '%s_%s_x_%s_%s' % (
                self['lat'].bounds[0],
                self['lon'].bounds[0],
                self['lat'].bounds[1],
                self['lon'].bounds[1])
        else:
            return 'NA'

    @property
    def json(self):
        return json.dumps([c.json for c in self._coords.values()])
<<<<<<< HEAD

    @property
    def hash(self):
        return hash(json.dumps(self.json))
=======
>>>>>>> 8ae71b39
    
    # ------------------------------------------------------------------------------------------------------------------
    # Methods
    # ------------------------------------------------------------------------------------------------------------------

    def drop(self, dims, ignore_missing=False):
        """
        Remove the given dimensions from the Coordinates.
        
        Parameters
        ----------
        dims : str, list
            Description
        ignore_missing : bool

        """

        if not isinstance(dims, (tuple, list)):
            dims = (dims,)

        for dim in dims:
            if not isinstance(dim, string_types):
                raise TypeError("Invalid drop dimension type '%s'" % type(dim))
            if dim not in self.dims and not ignore_missing:
                raise KeyError("Dimension '%s' not found in Coordinates with %s" % (dim, self.dims))

        return Coordinates([c for c in self._coords.values() if c.name not in dims])

    # do we ever need this?
    def udrop(self, dims, ignore_missing=False):
        if not isinstance(dims, (tuple, list)):
            dims = (dims,)

        for dim in dims:
            if not isinstance(dim, str):
                raise TypeError("Invalid drop dimension type '%s'" % type(dim))
            if dim not in self.udims and not ignore_missing:
                raise KeyError("Dimension '%s' not found in Coordinates with %s" % (dim, self.udims))

        cs = []
        for c in self.coords.values():
            if isinstance(c, Coordinates1d):
                if c.name not in dims:
                    cs.append(c)
            elif isinstance(c, StackedCoordinates):
                stacked = [s for s in c if s.name not in dims]
                if len(stacked) > 1:
                    cs.append(StackedCoordinates(stacked))
                elif len(stacked) == 1:
                    cs.append(stacked[0])

        return Coordinates(cs)

    def intersect(self, other, outer=False, return_indices=False):
        """
        TODO
        """

        intersections = [c.intersect(other, outer=outer, return_indices=return_indices) for c in self.values()]
        if return_indices:
            coords = Coordinates([c for c, I in intersections])
            idx = [I for c, I in intersections]
            return coords, idx
        else:
            return Coordinates(intersections)

    def unique(self):
        """
        Remove duplicate coordinate values from each dimension.

        Returns
        -------
        coords : Coordinates
            New Coordinates object with unique, sorted coordinate values in each dimension.
        """

        return Coordinates([c[np.unique(c.coordinates, return_index=True)[1]] for c in self.values()])

    # ------------------------------------------------------------------------------------------------------------------
    # Operators/Magic Methods
    # ------------------------------------------------------------------------------------------------------------------

    def __repr__(self):
        # TODO JXM
        rep = str(self.__class__.__name__)
        for c in self._coords.values():
            if isinstance(c, Coordinates1d):
                rep += '\n\t%s: %s' % (c.name, c)
            elif isinstance(c, StackedCoordinates):
                for _c in c:
                    rep += '\n\t%s[%s]: %s' % (c.name, _c.name, _c)
        return rep

    def unstack(self):
        """
        Unstack the coordinates of all of the dimensions.
        
        Returns
        -------
        unstacked : Coordinates
            A new coordinate object with unstacked dimensions.

        See Also
        --------
        xr.DataArray.unstack
        """

        return Coordinates([self[dim] for dim in self.udims], **self.properties)
    
    @property
    def properties(self):
        '''
        Dictionary specifying the coordinate properties.
        
        Returns
        -------
        TYPE
            Description
        '''

        # TODO JXM
        # return {
        #     'coord_ref_sys': self.coord_ref_sys,
        #     'ctype': self.ctype
        # }
        
        c = self[self.udims[0]]
        return {
            'coord_ref_sys': c.coord_ref_sys,
            'ctype': c.ctype
        }

    
    # #@property
    # #def gdal_transform(self):
    #     if self['lon'].regularity == 'regular' and self['lat'].regularity == 'regular':
    #         lon_bounds = self['lon'].area_bounds
    #         lat_bounds = self['lat'].area_bounds
    #         transform = [lon_bounds[0], self['lon'].delta, 0, lat_bounds[0], 0, -self['lat'].delta]
    #     else:
    #         raise NotImplementedError
    #     return transform
    
    @property
    def gdal_crs(self):
        """GDAL coordinate reference system.
        
        Returns
        -------
        TYPE
            Description
        """

        # TODO enforce all have the same coord ref sys, possibly make that read-only and always passed from here
        # return GDAL_CRS[self.coord_ref_sys]
        return GDAL_CRS[self[self.udims[0]].coord_ref_sys]

    def iterchunks(self, shape, return_slices=False):
        """
        TODO
        
        Parameters
        ----------
        shape : tuple
            TODO
        return_slice : boolean, optional
            Return slice in addition to Coordinates chunk.
        
        Yields
        ------
        coords : Coordinates
            A Coordinates object with one chunk of the coordinates.
        slices : list
            slices for this Coordinates chunk, only if return_slices is True
        """
        
        l = [[slice(i, i+n) for i in range(0, m, n)] for m, n in zip(self.shape, shape)]
        for slices in itertools.product(*l):
            coords = Coordinates([self._coords[dim][slc] for dim, slc in zip(self.dims, slices)])
            if return_slices:
                yield coords, slices
            else:
                yield coords

    def transpose(self, *dims, **kwargs):
        """
        Transpose (re-order) the Coordinates dimensions.
              
        Parameters
        ----------
        in_place : boolean, optional
            If False, return a new, transposed Coordinates object (default).
            If True, transpose the dimensions in-place.
        *dims : str, optional
            Reorder dims to this order. By default, reverse the dims.

        Returns
        -------
        transposed : Coordinates
            The transposed Coordinates object.
        
        See Also
        --------
        xarray.DataArray.transpose : return a transposed DataArray
        
        """

        if len(dims) == 0:
            dims = list(self._coords.keys())[::-1]

        if kwargs.get('in_place', False):
            self._coords = OrderedDict([(dim, self._coords[dim]) for dim in dims])
            return self

        else:
            return Coordinates([self._coords[dim] for dim in dims], **self.properties)

def merge_dims(coords_list):
    """
    Merge the dimensions of the given coordinates. Throws an error if dimensions are duplicated.

    Arguments
    ---------
    coords_list : list
        List of Coordinates objects

    Returns
    -------
    coords : Coordinates
        Coordinates object with the dimension(s) from each set of coordinates in the list.
    """

    for coords in coords_list:
        if not isinstance(coords, Coordinates):
            raise TypeError("Cannot merge '%s' with Coordinates" % type(coords))

    coords = sum([list(coords.values()) for coords in coords_list], [])
    return Coordinates(coords)

def concat(coords_list):
    """
    Combine the given coordinates by concatenating coordinate values in each dimension.

    Arguments
    ---------
    coords_list : list
        List of Coordinates objects.

    Returns
    -------
    coords : Coordinates
        Coordinates object with concatenated coordinate values in each dimension.
    """

    coords_list = list(coords_list)
    for coords in coords_list:
        if not isinstance(coords, Coordinates):
            raise TypeError("Cannot concat '%s' with Coordinates" % type(coords))

    d = OrderedDict()
    for coords in coords_list:
        for dim, c in coords.items():
            if isinstance(c, Coordinates1d):
                if dim not in d:
                    d[dim] = c.coordinates
                else:
                    d[dim] = np.concatenate([d[dim], c.coordinates])
            elif isinstance(c, StackedCoordinates):
                if dim not in d:
                    d[dim] = [s.coordinates for s in c]
                else:
                    d[dim] = [np.concatenate([d[dim][i], s.coordinates]) for i, s in enumerate(c)]

    return Coordinates(list(d.values()), list(d.keys()))

def union(coords_list):
    """
    Combine the given coordinates by collecting the unique, sorted coordinate values in each dimension.

    Arguments
    ---------
    coords_list : list
        List of Coordinates objects

    Returns
    -------
    coords : Coordinates
        Coordinates object with unique, sorted coordinate values in each dimension.
    """

    return concat(coords_list).unique()
<|MERGE_RESOLUTION|>--- conflicted
+++ resolved
@@ -1,647 +1,644 @@
-"""
-Multidimensional Coordinates
-"""
-
-
-from __future__ import division, unicode_literals, print_function, absolute_import
-
-import copy
-import sys
-import itertools
-import json
-from collections import OrderedDict
-
-import numpy as np
-import traitlets as tl
-import pandas as pd
-import xarray as xr
-import xarray.core.coordinates
-from six import string_types
-
-from podpac.core.coordinates.utils import GDAL_CRS
-from podpac.core.coordinates.base_coordinates import BaseCoordinates
-from podpac.core.coordinates.coordinates1d import Coordinates1d
-from podpac.core.coordinates.array_coordinates1d import ArrayCoordinates1d
-from podpac.core.coordinates.uniform_coordinates1d import UniformCoordinates1d
-from podpac.core.coordinates.stacked_coordinates import StackedCoordinates
-
-class OrderedDictTrait(tl.Dict):
-    """ OrderedDict trait for Python < 3.6 (including Python 2) compatibility """
-    
-    default_value = OrderedDict()
-    def validate(self, obj, value):
-        if not isinstance(value, OrderedDict):
-            raise tl.TraitError('...')
-        super(OrderedDictTrait, self).validate(obj, value)
-        return value
-
-class Coordinates(tl.HasTraits):
-    """
-    Multidimensional Coordinates.
-    
-    Attributes
-    ----------
-    coords
-    dims
-    ndim
-    shape
-    coordinates
-    """
-
-    if sys.version < '3.6':
-        _coords = OrderedDictTrait(trait=tl.Instance(BaseCoordinates))
-    else:
-        _coords = tl.Dict(trait=tl.Instance(BaseCoordinates))
-
-    def __init__(self, coords=[], dims=None, coord_ref_sys=None, ctype=None, distance_units=None):
-        """
-        Initialize a multidimensional coords object.
-
-        Parameters
-        ----------
-        coords : list, dict, or Coordinates
-            List of named BaseCoordinates objects
-        ctype : str
-            Default coordinates type (optional).
-        coord_ref_sys : str
-            Default coordinates reference system (optional)
-        """
-
-        if not isinstance(coords, (list, tuple, np.ndarray, xr.DataArray)):
-            raise TypeError("Invalid coords, expected list or array, not '%s'" % type(coords))
-
-        if dims is not None and not isinstance(dims, (tuple, list)):
-            raise TypeError("Invalid dims type '%s'" % type(dims))
-
-        if dims is None:
-            for i, c in enumerate(coords):
-                if not isinstance(c, (BaseCoordinates, xr.DataArray)):
-                    raise TypeError("Cannot get dim for coordinates at position %d with type '%s'"
-                                    "(expected 'Coordinates1d' or 'DataArray')" % (i, type(c)))
-
-            dims = [c.name for c in coords]
-
-        if len(dims) != len(coords):
-            raise ValueError("coords and dims size mismatch, %d != %d" % (len(dims), len(coords)))
-
-        dcoords = OrderedDict()
-        for i, dim in enumerate(dims):
-            if dim in dcoords:
-                raise ValueError("duplicate dimension name '%s' at position %d" % (dim, i))
-
-            # TODO default properties
-            if isinstance(coords[i], BaseCoordinates):
-                c = coords[i].copy()
-            elif '_' in dim:
-                c = StackedCoordinates([ArrayCoordinates1d(values) for values in coords[i]])
-            else:
-                c = ArrayCoordinates1d(coords[i])
-
-            c.name = dim
-            dcoords[dim] = c
-
-        # set 1d coordinates defaults
-        # TODO factor out, store as default_* traits, and pass on through StackedCoordinates as well
-        # maybe move to observe so that it gets validated first
-        # for c in coords.values():
-        #     if 'ctype' not in c._trait_values and ctype is not None:
-        #         c.ctype = ctype
-        #     if 'coord_ref_sys' not in c._trait_values and coord_ref_sys is not None:
-        #         c.coord_ref_sys = coord_ref_sys
-        #     if 'units' not in c._trait_values and distance_units is not None and c.name in ['lat', 'lon', 'alt']:
-        #         c.units = distance_units
-        
-        super(Coordinates, self).__init__(_coords=dcoords)
-
-    @tl.validate('_coords')
-    def _validate_coords(self, d):
-        val = d['value']
-        for dim, c in val.items():
-            if dim != c.name:
-                raise ValueError("dimension name mismatch, '%s' != '%s'" % (dim, c.name))
-
-        dims = [dim for c in self._coords.values() for dim in c.dims]
-        for dim in dims:
-            if dims.count(dim) != 1:
-                raise ValueError("duplicate dimension '%s' in dims %s" % (dim, val.keys()))
-
-        return val
-
-    # ------------------------------------------------------------------------------------------------------------------
-    # Alternate constructors
-    # ------------------------------------------------------------------------------------------------------------------
-
-    @staticmethod
-    def _coords_from_dict(d, order=None):
-        if sys.version < '3.6':
-            if order is None and len(d) > 1:
-                raise TypeError('order required')
-
-        if order is not None:
-            if set(order) != set(d):
-                raise ValueError("order %s does not match dims %s" % (order, d))
-        else:
-            order = d.keys()
-
-        coords = []
-        for dim in order:
-            if isinstance(d[dim], Coordinates1d):
-                c = d[dim].copy(name=dim)
-            elif isinstance(d[dim], tuple):
-                c = UniformCoordinates1d.from_tuple(d[dim], name=dim)
-            else:
-                c = ArrayCoordinates1d(d[dim], name=dim)
-            coords.append(c)
-
-        return coords
-
-    @classmethod
-    def grid(cls, coord_ref_sys=None, ctype=None, distance_units=None, dims=None, **kwargs):
-        coords = cls._coords_from_dict(kwargs, dims)
-        return cls(coords, coord_ref_sys=coord_ref_sys, ctype=ctype, distance_units=distance_units)
-
-    @classmethod
-    def points(cls, coord_ref_sys=None, ctype=None, distance_units=None, dims=None, **kwargs):
-        coords = cls._coords_from_dict(kwargs, dims)
-        stacked = StackedCoordinates(coords)
-        return cls([stacked], coord_ref_sys=coord_ref_sys, ctype=ctype, distance_units=distance_units)
-
-    @classmethod
-    def from_xarray(cls, xcoord, coord_ref_sys=None, ctype=None, distance_units=None):
-        """
-        Convert an xarray coord to podpac Coordinates.
-        
-        Parameters
-        ----------
-        xcoord : DataArrayCoordinates
-            xarray coord attribute to convert
-        
-        Returns
-        -------
-        coord : Coordinates
-            podpact Coordinates object
-        
-        Raises
-        ------
-        TypeError
-            Description
-        """
-
-        if not isinstance(xcoord, xarray.core.coordinates.DataArrayCoordinates):
-            raise TypeError("input must be an xarray DataArrayCoordinate, not '%s'" % type(xcoord))
-
-        coords = []
-        for dim in xcoord.dims:
-            if isinstance(xcoord.indexes[dim], (pd.DatetimeIndex, pd.Float64Index, pd.Int64Index)):
-                c = ArrayCoordinates1d.from_xarray(xcoord[dim])
-            elif isinstance(xcoord.indexes[dim], pd.MultiIndex):
-                c = StackedCoordinates.from_xarray(xcoord[dim])
-            coords.append(c)
-
-        return cls(coords, coord_ref_sys=coord_ref_sys, ctype=ctype, distance_units=distance_units)
-
-    @classmethod
-    def from_json(self, d):
-        coords = []
-        for elem in d:
-            if isinstance(elem, list):
-                c = StackedCoordinates.from_json(elem)
-            elif 'start' in elem and 'stop' in elem and 'step' in elem:
-                c = UniformCoordinates1d.from_json(elem)
-            elif 'values' in elem:
-                c = ArrayCoordinates1d.from_json(elem)
-            else:
-                raise ValueError("Could not parse coordinates definition with keys %s" % elem.keys())
-            
-            coords.append(c)
-
-        return cls(coords)
-    
-    # ------------------------------------------------------------------------------------------------------------------
-    # standard dict-like methods
-    # ------------------------------------------------------------------------------------------------------------------
-
-    def values(self):
-        return self._coords.values()
-
-    def keys(self):
-        return self._coords.keys()
-
-    def items(self):
-        return self._coords.items()
-
-    def get(self, dim, default=None):
-        try:
-            return self[dim]
-        except KeyError:
-            return default
-
-    def __iter__(self):
-        return iter(self._coords)
-
-    def __getitem__(self, dim):
-        if dim in self._coords:
-            return self._coords[dim]
-
-        # extracts individual coords from stacked coords
-        for c in self._coords.values():
-            if isinstance(c, StackedCoordinates) and dim in c.dims:
-                return c[dim]
-
-        raise KeyError("dimension '%s' not found in Coordinates %s" % (dim, self.dims))
-
-    def __setitem__(self, dim, c):
-        if not dim in self.dims:
-            raise KeyError("cannot set dimension '%s' in Coordinates %s" % (dim, self.dims))
-            
-        # TODO allow setting an array (cast it to ArrayCoordinates1d)
-        if not isinstance(c, BaseCoordinates):
-            raise TypeError("todo")
-
-
-        if c.name is None:
-            c.name = dim
-        elif c.name != dim:
-            raise ValueError("dimension name mismatch, '%s' != '%s'" % (dim, c.name))
-        
-        # TODO ctype, etc defaults
-        
-        self._coords[dim] = c
-        
-        # TODO we could also support setting individal coords in stacked coords
-        # if dim in self.udims:
-        #     for _c in self._coords.values():
-        #         if isinstance(c, StackedCoordinates) and dim in c.dims:
-        #             _c[dim] = c # this will validate the size
-        
-        # TODO we could also support adding new coords (need to check for duplicate dimensions)
-        # else:
-        #     self._coords[dim] = c
-
-    def __delitem__(self, dim):
-        if not dim in self.dims:
-            raise KeyError("cannot delete dimension '%s' in Coordinates %s" % (dim, self.dims))
-
-        del self._coords[dim]
-
-        # TODO we could also support deleting individal coords within stacked coords
-
-    def __contains__(self, dim):
-        raise NotImplementedError("not sure if this should check dims or udims")
-
-    def __len__(self):
-        return len(self._coords)
-
-    def update(self, other):
-        if not isinstance(other, Coordinates):
-            raise TypeError("Cannot update '%s' with Coordinates" % type(other))
-
-        d = c._coords
-        d.update(other._coords)
-        self._coords = d
-
-    # ------------------------------------------------------------------------------------------------------------------
-    # Properties
-    # ------------------------------------------------------------------------------------------------------------------
-
-    @property
-    def dims(self):
-        return tuple(c.name for c in self._coords.values())
-
-    @property
-    def shape(self):
-        return tuple(c.size for c in self._coords.values())
-
-    @property
-    def ndim(self):
-        return len(self.dims)
-
-    @property
-    def size(self):
-        if len(self.shape) == 0:
-            return 0
-        return np.prod(self.shape)
-
-    @property
-    def udims(self):
-        return tuple(dim for c in self._coords.values() for dim in c.dims)
-
-    @property
-    def coords(self):
-        # TODO don't recompute this every time (but also don't compute it until requested)
-        x = xr.DataArray(np.empty(self.shape), coords=[c.coordinates for c in self._coords.values()], dims=self.dims)
-        return x.coords
-
-    @property
-    def latlon_bounds_str(self):
-        if 'lat' in self.udims and 'lon' in self.udims:
-            # Where is this really used? Shouldn't this be area_bounds?
-            return '%s_%s_x_%s_%s' % (
-                self['lat'].bounds[0],
-                self['lon'].bounds[0],
-                self['lat'].bounds[1],
-                self['lon'].bounds[1])
-        else:
-            return 'NA'
-
-    @property
-    def json(self):
-        return json.dumps([c.json for c in self._coords.values()])
-<<<<<<< HEAD
-
-    @property
-    def hash(self):
-        return hash(json.dumps(self.json))
-=======
->>>>>>> 8ae71b39
-    
-    # ------------------------------------------------------------------------------------------------------------------
-    # Methods
-    # ------------------------------------------------------------------------------------------------------------------
-
-    def drop(self, dims, ignore_missing=False):
-        """
-        Remove the given dimensions from the Coordinates.
-        
-        Parameters
-        ----------
-        dims : str, list
-            Description
-        ignore_missing : bool
-
-        """
-
-        if not isinstance(dims, (tuple, list)):
-            dims = (dims,)
-
-        for dim in dims:
-            if not isinstance(dim, string_types):
-                raise TypeError("Invalid drop dimension type '%s'" % type(dim))
-            if dim not in self.dims and not ignore_missing:
-                raise KeyError("Dimension '%s' not found in Coordinates with %s" % (dim, self.dims))
-
-        return Coordinates([c for c in self._coords.values() if c.name not in dims])
-
-    # do we ever need this?
-    def udrop(self, dims, ignore_missing=False):
-        if not isinstance(dims, (tuple, list)):
-            dims = (dims,)
-
-        for dim in dims:
-            if not isinstance(dim, str):
-                raise TypeError("Invalid drop dimension type '%s'" % type(dim))
-            if dim not in self.udims and not ignore_missing:
-                raise KeyError("Dimension '%s' not found in Coordinates with %s" % (dim, self.udims))
-
-        cs = []
-        for c in self.coords.values():
-            if isinstance(c, Coordinates1d):
-                if c.name not in dims:
-                    cs.append(c)
-            elif isinstance(c, StackedCoordinates):
-                stacked = [s for s in c if s.name not in dims]
-                if len(stacked) > 1:
-                    cs.append(StackedCoordinates(stacked))
-                elif len(stacked) == 1:
-                    cs.append(stacked[0])
-
-        return Coordinates(cs)
-
-    def intersect(self, other, outer=False, return_indices=False):
-        """
-        TODO
-        """
-
-        intersections = [c.intersect(other, outer=outer, return_indices=return_indices) for c in self.values()]
-        if return_indices:
-            coords = Coordinates([c for c, I in intersections])
-            idx = [I for c, I in intersections]
-            return coords, idx
-        else:
-            return Coordinates(intersections)
-
-    def unique(self):
-        """
-        Remove duplicate coordinate values from each dimension.
-
-        Returns
-        -------
-        coords : Coordinates
-            New Coordinates object with unique, sorted coordinate values in each dimension.
-        """
-
-        return Coordinates([c[np.unique(c.coordinates, return_index=True)[1]] for c in self.values()])
-
-    # ------------------------------------------------------------------------------------------------------------------
-    # Operators/Magic Methods
-    # ------------------------------------------------------------------------------------------------------------------
-
-    def __repr__(self):
-        # TODO JXM
-        rep = str(self.__class__.__name__)
-        for c in self._coords.values():
-            if isinstance(c, Coordinates1d):
-                rep += '\n\t%s: %s' % (c.name, c)
-            elif isinstance(c, StackedCoordinates):
-                for _c in c:
-                    rep += '\n\t%s[%s]: %s' % (c.name, _c.name, _c)
-        return rep
-
-    def unstack(self):
-        """
-        Unstack the coordinates of all of the dimensions.
-        
-        Returns
-        -------
-        unstacked : Coordinates
-            A new coordinate object with unstacked dimensions.
-
-        See Also
-        --------
-        xr.DataArray.unstack
-        """
-
-        return Coordinates([self[dim] for dim in self.udims], **self.properties)
-    
-    @property
-    def properties(self):
-        '''
-        Dictionary specifying the coordinate properties.
-        
-        Returns
-        -------
-        TYPE
-            Description
-        '''
-
-        # TODO JXM
-        # return {
-        #     'coord_ref_sys': self.coord_ref_sys,
-        #     'ctype': self.ctype
-        # }
-        
-        c = self[self.udims[0]]
-        return {
-            'coord_ref_sys': c.coord_ref_sys,
-            'ctype': c.ctype
-        }
-
-    
-    # #@property
-    # #def gdal_transform(self):
-    #     if self['lon'].regularity == 'regular' and self['lat'].regularity == 'regular':
-    #         lon_bounds = self['lon'].area_bounds
-    #         lat_bounds = self['lat'].area_bounds
-    #         transform = [lon_bounds[0], self['lon'].delta, 0, lat_bounds[0], 0, -self['lat'].delta]
-    #     else:
-    #         raise NotImplementedError
-    #     return transform
-    
-    @property
-    def gdal_crs(self):
-        """GDAL coordinate reference system.
-        
-        Returns
-        -------
-        TYPE
-            Description
-        """
-
-        # TODO enforce all have the same coord ref sys, possibly make that read-only and always passed from here
-        # return GDAL_CRS[self.coord_ref_sys]
-        return GDAL_CRS[self[self.udims[0]].coord_ref_sys]
-
-    def iterchunks(self, shape, return_slices=False):
-        """
-        TODO
-        
-        Parameters
-        ----------
-        shape : tuple
-            TODO
-        return_slice : boolean, optional
-            Return slice in addition to Coordinates chunk.
-        
-        Yields
-        ------
-        coords : Coordinates
-            A Coordinates object with one chunk of the coordinates.
-        slices : list
-            slices for this Coordinates chunk, only if return_slices is True
-        """
-        
-        l = [[slice(i, i+n) for i in range(0, m, n)] for m, n in zip(self.shape, shape)]
-        for slices in itertools.product(*l):
-            coords = Coordinates([self._coords[dim][slc] for dim, slc in zip(self.dims, slices)])
-            if return_slices:
-                yield coords, slices
-            else:
-                yield coords
-
-    def transpose(self, *dims, **kwargs):
-        """
-        Transpose (re-order) the Coordinates dimensions.
-              
-        Parameters
-        ----------
-        in_place : boolean, optional
-            If False, return a new, transposed Coordinates object (default).
-            If True, transpose the dimensions in-place.
-        *dims : str, optional
-            Reorder dims to this order. By default, reverse the dims.
-
-        Returns
-        -------
-        transposed : Coordinates
-            The transposed Coordinates object.
-        
-        See Also
-        --------
-        xarray.DataArray.transpose : return a transposed DataArray
-        
-        """
-
-        if len(dims) == 0:
-            dims = list(self._coords.keys())[::-1]
-
-        if kwargs.get('in_place', False):
-            self._coords = OrderedDict([(dim, self._coords[dim]) for dim in dims])
-            return self
-
-        else:
-            return Coordinates([self._coords[dim] for dim in dims], **self.properties)
-
-def merge_dims(coords_list):
-    """
-    Merge the dimensions of the given coordinates. Throws an error if dimensions are duplicated.
-
-    Arguments
-    ---------
-    coords_list : list
-        List of Coordinates objects
-
-    Returns
-    -------
-    coords : Coordinates
-        Coordinates object with the dimension(s) from each set of coordinates in the list.
-    """
-
-    for coords in coords_list:
-        if not isinstance(coords, Coordinates):
-            raise TypeError("Cannot merge '%s' with Coordinates" % type(coords))
-
-    coords = sum([list(coords.values()) for coords in coords_list], [])
-    return Coordinates(coords)
-
-def concat(coords_list):
-    """
-    Combine the given coordinates by concatenating coordinate values in each dimension.
-
-    Arguments
-    ---------
-    coords_list : list
-        List of Coordinates objects.
-
-    Returns
-    -------
-    coords : Coordinates
-        Coordinates object with concatenated coordinate values in each dimension.
-    """
-
-    coords_list = list(coords_list)
-    for coords in coords_list:
-        if not isinstance(coords, Coordinates):
-            raise TypeError("Cannot concat '%s' with Coordinates" % type(coords))
-
-    d = OrderedDict()
-    for coords in coords_list:
-        for dim, c in coords.items():
-            if isinstance(c, Coordinates1d):
-                if dim not in d:
-                    d[dim] = c.coordinates
-                else:
-                    d[dim] = np.concatenate([d[dim], c.coordinates])
-            elif isinstance(c, StackedCoordinates):
-                if dim not in d:
-                    d[dim] = [s.coordinates for s in c]
-                else:
-                    d[dim] = [np.concatenate([d[dim][i], s.coordinates]) for i, s in enumerate(c)]
-
-    return Coordinates(list(d.values()), list(d.keys()))
-
-def union(coords_list):
-    """
-    Combine the given coordinates by collecting the unique, sorted coordinate values in each dimension.
-
-    Arguments
-    ---------
-    coords_list : list
-        List of Coordinates objects
-
-    Returns
-    -------
-    coords : Coordinates
-        Coordinates object with unique, sorted coordinate values in each dimension.
-    """
-
-    return concat(coords_list).unique()
+"""
+Multidimensional Coordinates
+"""
+
+
+from __future__ import division, unicode_literals, print_function, absolute_import
+
+import copy
+import sys
+import itertools
+import json
+from collections import OrderedDict
+
+import numpy as np
+import traitlets as tl
+import pandas as pd
+import xarray as xr
+import xarray.core.coordinates
+from six import string_types
+
+from podpac.core.coordinates.utils import GDAL_CRS
+from podpac.core.coordinates.base_coordinates import BaseCoordinates
+from podpac.core.coordinates.coordinates1d import Coordinates1d
+from podpac.core.coordinates.array_coordinates1d import ArrayCoordinates1d
+from podpac.core.coordinates.uniform_coordinates1d import UniformCoordinates1d
+from podpac.core.coordinates.stacked_coordinates import StackedCoordinates
+
+class OrderedDictTrait(tl.Dict):
+    """ OrderedDict trait for Python < 3.6 (including Python 2) compatibility """
+    
+    default_value = OrderedDict()
+    def validate(self, obj, value):
+        if not isinstance(value, OrderedDict):
+            raise tl.TraitError('...')
+        super(OrderedDictTrait, self).validate(obj, value)
+        return value
+
+class Coordinates(tl.HasTraits):
+    """
+    Multidimensional Coordinates.
+    
+    Attributes
+    ----------
+    coords
+    dims
+    ndim
+    shape
+    coordinates
+    """
+
+    if sys.version < '3.6':
+        _coords = OrderedDictTrait(trait=tl.Instance(BaseCoordinates))
+    else:
+        _coords = tl.Dict(trait=tl.Instance(BaseCoordinates))
+
+    def __init__(self, coords=[], dims=None, coord_ref_sys=None, ctype=None, distance_units=None):
+        """
+        Initialize a multidimensional coords object.
+
+        Parameters
+        ----------
+        coords : list, dict, or Coordinates
+            List of named BaseCoordinates objects
+        ctype : str
+            Default coordinates type (optional).
+        coord_ref_sys : str
+            Default coordinates reference system (optional)
+        """
+
+        if not isinstance(coords, (list, tuple, np.ndarray, xr.DataArray)):
+            raise TypeError("Invalid coords, expected list or array, not '%s'" % type(coords))
+
+        if dims is not None and not isinstance(dims, (tuple, list)):
+            raise TypeError("Invalid dims type '%s'" % type(dims))
+
+        if dims is None:
+            for i, c in enumerate(coords):
+                if not isinstance(c, (BaseCoordinates, xr.DataArray)):
+                    raise TypeError("Cannot get dim for coordinates at position %d with type '%s'"
+                                    "(expected 'Coordinates1d' or 'DataArray')" % (i, type(c)))
+
+            dims = [c.name for c in coords]
+
+        if len(dims) != len(coords):
+            raise ValueError("coords and dims size mismatch, %d != %d" % (len(dims), len(coords)))
+
+        dcoords = OrderedDict()
+        for i, dim in enumerate(dims):
+            if dim in dcoords:
+                raise ValueError("duplicate dimension name '%s' at position %d" % (dim, i))
+
+            # TODO default properties
+            if isinstance(coords[i], BaseCoordinates):
+                c = coords[i].copy()
+            elif '_' in dim:
+                c = StackedCoordinates([ArrayCoordinates1d(values) for values in coords[i]])
+            else:
+                c = ArrayCoordinates1d(coords[i])
+
+            c.name = dim
+            dcoords[dim] = c
+
+        # set 1d coordinates defaults
+        # TODO factor out, store as default_* traits, and pass on through StackedCoordinates as well
+        # maybe move to observe so that it gets validated first
+        # for c in coords.values():
+        #     if 'ctype' not in c._trait_values and ctype is not None:
+        #         c.ctype = ctype
+        #     if 'coord_ref_sys' not in c._trait_values and coord_ref_sys is not None:
+        #         c.coord_ref_sys = coord_ref_sys
+        #     if 'units' not in c._trait_values and distance_units is not None and c.name in ['lat', 'lon', 'alt']:
+        #         c.units = distance_units
+        
+        super(Coordinates, self).__init__(_coords=dcoords)
+
+    @tl.validate('_coords')
+    def _validate_coords(self, d):
+        val = d['value']
+        for dim, c in val.items():
+            if dim != c.name:
+                raise ValueError("dimension name mismatch, '%s' != '%s'" % (dim, c.name))
+
+        dims = [dim for c in self._coords.values() for dim in c.dims]
+        for dim in dims:
+            if dims.count(dim) != 1:
+                raise ValueError("duplicate dimension '%s' in dims %s" % (dim, val.keys()))
+
+        return val
+
+    # ------------------------------------------------------------------------------------------------------------------
+    # Alternate constructors
+    # ------------------------------------------------------------------------------------------------------------------
+
+    @staticmethod
+    def _coords_from_dict(d, order=None):
+        if sys.version < '3.6':
+            if order is None and len(d) > 1:
+                raise TypeError('order required')
+
+        if order is not None:
+            if set(order) != set(d):
+                raise ValueError("order %s does not match dims %s" % (order, d))
+        else:
+            order = d.keys()
+
+        coords = []
+        for dim in order:
+            if isinstance(d[dim], Coordinates1d):
+                c = d[dim].copy(name=dim)
+            elif isinstance(d[dim], tuple):
+                c = UniformCoordinates1d.from_tuple(d[dim], name=dim)
+            else:
+                c = ArrayCoordinates1d(d[dim], name=dim)
+            coords.append(c)
+
+        return coords
+
+    @classmethod
+    def grid(cls, coord_ref_sys=None, ctype=None, distance_units=None, dims=None, **kwargs):
+        coords = cls._coords_from_dict(kwargs, dims)
+        return cls(coords, coord_ref_sys=coord_ref_sys, ctype=ctype, distance_units=distance_units)
+
+    @classmethod
+    def points(cls, coord_ref_sys=None, ctype=None, distance_units=None, dims=None, **kwargs):
+        coords = cls._coords_from_dict(kwargs, dims)
+        stacked = StackedCoordinates(coords)
+        return cls([stacked], coord_ref_sys=coord_ref_sys, ctype=ctype, distance_units=distance_units)
+
+    @classmethod
+    def from_xarray(cls, xcoord, coord_ref_sys=None, ctype=None, distance_units=None):
+        """
+        Convert an xarray coord to podpac Coordinates.
+        
+        Parameters
+        ----------
+        xcoord : DataArrayCoordinates
+            xarray coord attribute to convert
+        
+        Returns
+        -------
+        coord : Coordinates
+            podpact Coordinates object
+        
+        Raises
+        ------
+        TypeError
+            Description
+        """
+
+        if not isinstance(xcoord, xarray.core.coordinates.DataArrayCoordinates):
+            raise TypeError("input must be an xarray DataArrayCoordinate, not '%s'" % type(xcoord))
+
+        coords = []
+        for dim in xcoord.dims:
+            if isinstance(xcoord.indexes[dim], (pd.DatetimeIndex, pd.Float64Index, pd.Int64Index)):
+                c = ArrayCoordinates1d.from_xarray(xcoord[dim])
+            elif isinstance(xcoord.indexes[dim], pd.MultiIndex):
+                c = StackedCoordinates.from_xarray(xcoord[dim])
+            coords.append(c)
+
+        return cls(coords, coord_ref_sys=coord_ref_sys, ctype=ctype, distance_units=distance_units)
+
+    @classmethod
+    def from_json(self, d):
+        coords = []
+        for elem in d:
+            if isinstance(elem, list):
+                c = StackedCoordinates.from_json(elem)
+            elif 'start' in elem and 'stop' in elem and 'step' in elem:
+                c = UniformCoordinates1d.from_json(elem)
+            elif 'values' in elem:
+                c = ArrayCoordinates1d.from_json(elem)
+            else:
+                raise ValueError("Could not parse coordinates definition with keys %s" % elem.keys())
+            
+            coords.append(c)
+
+        return cls(coords)
+    
+    # ------------------------------------------------------------------------------------------------------------------
+    # standard dict-like methods
+    # ------------------------------------------------------------------------------------------------------------------
+
+    def values(self):
+        return self._coords.values()
+
+    def keys(self):
+        return self._coords.keys()
+
+    def items(self):
+        return self._coords.items()
+
+    def get(self, dim, default=None):
+        try:
+            return self[dim]
+        except KeyError:
+            return default
+
+    def __iter__(self):
+        return iter(self._coords)
+
+    def __getitem__(self, dim):
+        if dim in self._coords:
+            return self._coords[dim]
+
+        # extracts individual coords from stacked coords
+        for c in self._coords.values():
+            if isinstance(c, StackedCoordinates) and dim in c.dims:
+                return c[dim]
+
+        raise KeyError("dimension '%s' not found in Coordinates %s" % (dim, self.dims))
+
+    def __setitem__(self, dim, c):
+        if not dim in self.dims:
+            raise KeyError("cannot set dimension '%s' in Coordinates %s" % (dim, self.dims))
+            
+        # TODO allow setting an array (cast it to ArrayCoordinates1d)
+        if not isinstance(c, BaseCoordinates):
+            raise TypeError("todo")
+
+
+        if c.name is None:
+            c.name = dim
+        elif c.name != dim:
+            raise ValueError("dimension name mismatch, '%s' != '%s'" % (dim, c.name))
+        
+        # TODO ctype, etc defaults
+        
+        self._coords[dim] = c
+        
+        # TODO we could also support setting individal coords in stacked coords
+        # if dim in self.udims:
+        #     for _c in self._coords.values():
+        #         if isinstance(c, StackedCoordinates) and dim in c.dims:
+        #             _c[dim] = c # this will validate the size
+        
+        # TODO we could also support adding new coords (need to check for duplicate dimensions)
+        # else:
+        #     self._coords[dim] = c
+
+    def __delitem__(self, dim):
+        if not dim in self.dims:
+            raise KeyError("cannot delete dimension '%s' in Coordinates %s" % (dim, self.dims))
+
+        del self._coords[dim]
+
+        # TODO we could also support deleting individal coords within stacked coords
+
+    def __contains__(self, dim):
+        raise NotImplementedError("not sure if this should check dims or udims")
+
+    def __len__(self):
+        return len(self._coords)
+
+    def update(self, other):
+        if not isinstance(other, Coordinates):
+            raise TypeError("Cannot update '%s' with Coordinates" % type(other))
+
+        d = c._coords
+        d.update(other._coords)
+        self._coords = d
+
+    # ------------------------------------------------------------------------------------------------------------------
+    # Properties
+    # ------------------------------------------------------------------------------------------------------------------
+
+    @property
+    def dims(self):
+        return tuple(c.name for c in self._coords.values())
+
+    @property
+    def shape(self):
+        return tuple(c.size for c in self._coords.values())
+
+    @property
+    def ndim(self):
+        return len(self.dims)
+
+    @property
+    def size(self):
+        if len(self.shape) == 0:
+            return 0
+        return np.prod(self.shape)
+
+    @property
+    def udims(self):
+        return tuple(dim for c in self._coords.values() for dim in c.dims)
+
+    @property
+    def coords(self):
+        # TODO don't recompute this every time (but also don't compute it until requested)
+        x = xr.DataArray(np.empty(self.shape), coords=[c.coordinates for c in self._coords.values()], dims=self.dims)
+        return x.coords
+
+    @property
+    def latlon_bounds_str(self):
+        if 'lat' in self.udims and 'lon' in self.udims:
+            # Where is this really used? Shouldn't this be area_bounds?
+            return '%s_%s_x_%s_%s' % (
+                self['lat'].bounds[0],
+                self['lon'].bounds[0],
+                self['lat'].bounds[1],
+                self['lon'].bounds[1])
+        else:
+            return 'NA'
+
+    @property
+    def json(self):
+        return json.dumps([c.json for c in self._coords.values()])
+
+    @property
+    def hash(self):
+        return hash(json.dumps(self.json))
+    
+    # ------------------------------------------------------------------------------------------------------------------
+    # Methods
+    # ------------------------------------------------------------------------------------------------------------------
+
+    def drop(self, dims, ignore_missing=False):
+        """
+        Remove the given dimensions from the Coordinates.
+        
+        Parameters
+        ----------
+        dims : str, list
+            Description
+        ignore_missing : bool
+
+        """
+
+        if not isinstance(dims, (tuple, list)):
+            dims = (dims,)
+
+        for dim in dims:
+            if not isinstance(dim, string_types):
+                raise TypeError("Invalid drop dimension type '%s'" % type(dim))
+            if dim not in self.dims and not ignore_missing:
+                raise KeyError("Dimension '%s' not found in Coordinates with %s" % (dim, self.dims))
+
+        return Coordinates([c for c in self._coords.values() if c.name not in dims])
+
+    # do we ever need this?
+    def udrop(self, dims, ignore_missing=False):
+        if not isinstance(dims, (tuple, list)):
+            dims = (dims,)
+
+        for dim in dims:
+            if not isinstance(dim, str):
+                raise TypeError("Invalid drop dimension type '%s'" % type(dim))
+            if dim not in self.udims and not ignore_missing:
+                raise KeyError("Dimension '%s' not found in Coordinates with %s" % (dim, self.udims))
+
+        cs = []
+        for c in self.coords.values():
+            if isinstance(c, Coordinates1d):
+                if c.name not in dims:
+                    cs.append(c)
+            elif isinstance(c, StackedCoordinates):
+                stacked = [s for s in c if s.name not in dims]
+                if len(stacked) > 1:
+                    cs.append(StackedCoordinates(stacked))
+                elif len(stacked) == 1:
+                    cs.append(stacked[0])
+
+        return Coordinates(cs)
+
+    def intersect(self, other, outer=False, return_indices=False):
+        """
+        TODO
+        """
+
+        intersections = [c.intersect(other, outer=outer, return_indices=return_indices) for c in self.values()]
+        if return_indices:
+            coords = Coordinates([c for c, I in intersections])
+            idx = [I for c, I in intersections]
+            return coords, idx
+        else:
+            return Coordinates(intersections)
+
+    def unique(self):
+        """
+        Remove duplicate coordinate values from each dimension.
+
+        Returns
+        -------
+        coords : Coordinates
+            New Coordinates object with unique, sorted coordinate values in each dimension.
+        """
+
+        return Coordinates([c[np.unique(c.coordinates, return_index=True)[1]] for c in self.values()])
+
+    # ------------------------------------------------------------------------------------------------------------------
+    # Operators/Magic Methods
+    # ------------------------------------------------------------------------------------------------------------------
+
+    def __repr__(self):
+        # TODO JXM
+        rep = str(self.__class__.__name__)
+        for c in self._coords.values():
+            if isinstance(c, Coordinates1d):
+                rep += '\n\t%s: %s' % (c.name, c)
+            elif isinstance(c, StackedCoordinates):
+                for _c in c:
+                    rep += '\n\t%s[%s]: %s' % (c.name, _c.name, _c)
+        return rep
+
+    def unstack(self):
+        """
+        Unstack the coordinates of all of the dimensions.
+        
+        Returns
+        -------
+        unstacked : Coordinates
+            A new coordinate object with unstacked dimensions.
+
+        See Also
+        --------
+        xr.DataArray.unstack
+        """
+
+        return Coordinates([self[dim] for dim in self.udims], **self.properties)
+    
+    @property
+    def properties(self):
+        '''
+        Dictionary specifying the coordinate properties.
+        
+        Returns
+        -------
+        TYPE
+            Description
+        '''
+
+        # TODO JXM
+        # return {
+        #     'coord_ref_sys': self.coord_ref_sys,
+        #     'ctype': self.ctype
+        # }
+        
+        c = self[self.udims[0]]
+        return {
+            'coord_ref_sys': c.coord_ref_sys,
+            'ctype': c.ctype
+        }
+
+    
+    # #@property
+    # #def gdal_transform(self):
+    #     if self['lon'].regularity == 'regular' and self['lat'].regularity == 'regular':
+    #         lon_bounds = self['lon'].area_bounds
+    #         lat_bounds = self['lat'].area_bounds
+    #         transform = [lon_bounds[0], self['lon'].delta, 0, lat_bounds[0], 0, -self['lat'].delta]
+    #     else:
+    #         raise NotImplementedError
+    #     return transform
+    
+    @property
+    def gdal_crs(self):
+        """GDAL coordinate reference system.
+        
+        Returns
+        -------
+        TYPE
+            Description
+        """
+
+        # TODO enforce all have the same coord ref sys, possibly make that read-only and always passed from here
+        # return GDAL_CRS[self.coord_ref_sys]
+        return GDAL_CRS[self[self.udims[0]].coord_ref_sys]
+
+    def iterchunks(self, shape, return_slices=False):
+        """
+        TODO
+        
+        Parameters
+        ----------
+        shape : tuple
+            TODO
+        return_slice : boolean, optional
+            Return slice in addition to Coordinates chunk.
+        
+        Yields
+        ------
+        coords : Coordinates
+            A Coordinates object with one chunk of the coordinates.
+        slices : list
+            slices for this Coordinates chunk, only if return_slices is True
+        """
+        
+        l = [[slice(i, i+n) for i in range(0, m, n)] for m, n in zip(self.shape, shape)]
+        for slices in itertools.product(*l):
+            coords = Coordinates([self._coords[dim][slc] for dim, slc in zip(self.dims, slices)])
+            if return_slices:
+                yield coords, slices
+            else:
+                yield coords
+
+    def transpose(self, *dims, **kwargs):
+        """
+        Transpose (re-order) the Coordinates dimensions.
+              
+        Parameters
+        ----------
+        in_place : boolean, optional
+            If False, return a new, transposed Coordinates object (default).
+            If True, transpose the dimensions in-place.
+        *dims : str, optional
+            Reorder dims to this order. By default, reverse the dims.
+
+        Returns
+        -------
+        transposed : Coordinates
+            The transposed Coordinates object.
+        
+        See Also
+        --------
+        xarray.DataArray.transpose : return a transposed DataArray
+        
+        """
+
+        if len(dims) == 0:
+            dims = list(self._coords.keys())[::-1]
+
+        if kwargs.get('in_place', False):
+            self._coords = OrderedDict([(dim, self._coords[dim]) for dim in dims])
+            return self
+
+        else:
+            return Coordinates([self._coords[dim] for dim in dims], **self.properties)
+
+def merge_dims(coords_list):
+    """
+    Merge the dimensions of the given coordinates. Throws an error if dimensions are duplicated.
+
+    Arguments
+    ---------
+    coords_list : list
+        List of Coordinates objects
+
+    Returns
+    -------
+    coords : Coordinates
+        Coordinates object with the dimension(s) from each set of coordinates in the list.
+    """
+
+    for coords in coords_list:
+        if not isinstance(coords, Coordinates):
+            raise TypeError("Cannot merge '%s' with Coordinates" % type(coords))
+
+    coords = sum([list(coords.values()) for coords in coords_list], [])
+    return Coordinates(coords)
+
+def concat(coords_list):
+    """
+    Combine the given coordinates by concatenating coordinate values in each dimension.
+
+    Arguments
+    ---------
+    coords_list : list
+        List of Coordinates objects.
+
+    Returns
+    -------
+    coords : Coordinates
+        Coordinates object with concatenated coordinate values in each dimension.
+    """
+
+    coords_list = list(coords_list)
+    for coords in coords_list:
+        if not isinstance(coords, Coordinates):
+            raise TypeError("Cannot concat '%s' with Coordinates" % type(coords))
+
+    d = OrderedDict()
+    for coords in coords_list:
+        for dim, c in coords.items():
+            if isinstance(c, Coordinates1d):
+                if dim not in d:
+                    d[dim] = c.coordinates
+                else:
+                    d[dim] = np.concatenate([d[dim], c.coordinates])
+            elif isinstance(c, StackedCoordinates):
+                if dim not in d:
+                    d[dim] = [s.coordinates for s in c]
+                else:
+                    d[dim] = [np.concatenate([d[dim][i], s.coordinates]) for i, s in enumerate(c)]
+
+    return Coordinates(list(d.values()), list(d.keys()))
+
+def union(coords_list):
+    """
+    Combine the given coordinates by collecting the unique, sorted coordinate values in each dimension.
+
+    Arguments
+    ---------
+    coords_list : list
+        List of Coordinates objects
+
+    Returns
+    -------
+    coords : Coordinates
+        Coordinates object with unique, sorted coordinate values in each dimension.
+    """
+
+    return concat(coords_list).unique()