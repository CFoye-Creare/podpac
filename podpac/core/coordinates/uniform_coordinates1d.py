
from __future__ import division, unicode_literals, print_function, absolute_import

import copy
from collections import OrderedDict

import numpy as np
import traitlets as tl
from collections import OrderedDict

# from podpac.core.utils import cached_property, clear_cache
from podpac.core.coordinates.utils import make_coord_value, make_coord_delta, add_coord
from podpac.core.coordinates.coordinates1d import Coordinates1d
from podpac.core.coordinates.array_coordinates1d import ArrayCoordinates1d

class UniformCoordinates1d(Coordinates1d):
    """
    An array of sorted, uniformly-spaced coordinates defined by a start, stop, and step.
    
    Attributes
    ----------
    start : float or datetime64
        Start coordinate.
        Numerical inputs are cast as floats and non-numerical inputs are parsed as datetime64.
    stop : float or datetime64
        Stop coordinate.
        Numerical inputs are cast as floats and non-numerical inputs are parsed as datetime64.
    step : float or timedelta64
        Signed, non-zero step between coordinates.
        Numerical inputs are cast as floats and non-numerical inputs are parsed as timedelta64.
    
    See Also
    --------
    ArrayCoordinates1d : An array of coordinates.
    """

    start = tl.Union([tl.Float(), tl.Instance(np.datetime64)])
    stop = tl.Union([tl.Float(), tl.Instance(np.datetime64)])
    step = tl.Union([tl.Float(), tl.Instance(np.timedelta64)])
    
    is_monotonic = tl.CBool(True, readonly=True)
    is_uniform = tl.CBool(True, readonly=True)

    def __init__(self, start, stop, step=None, size=None, **kwargs):
        """
        Initialize uniformly-spaced coordinates.

        Parameters
        ----------
        start : float or datetime64
            start value
        stop : float or datetime64
            stop value
        step : float or timedelta64
            step between coordinates (either step or size required)
        size : int
            number of coordinates (either step or size required)
        """

        if step is not None and size is not None:
            raise TypeError("only one of 'step' and 'size' is allowed")
        elif step is None and size is None:
            raise TypeError("'step' or 'size' is required")

        start = make_coord_value(start)
        stop = make_coord_value(stop)
        if step is None:
            if not isinstance(size, (int, np.long, np.integer) or isinstance(size, np.timedelta64)):
                raise TypeError("size must be an integer, not '%s'" % type(size))
            step = (stop - start) / (size - 1)
        else:
            step = make_coord_delta(step)

        super(UniformCoordinates1d, self).__init__(start=start, stop=stop, step=step, **kwargs)

    @tl.validate('start')
    def _validate_start(self, d):
        self._validate_start_stop_step(d['value'], self.stop, self.step)
        return d['value']

    @tl.validate('stop')
    def _validate_stop(self, d):
        self._validate_start_stop_step(self.start, d['value'], self.step)
        return d['value']

    @tl.validate('step')
    def _validate_step(self, d):
        self._validate_start_stop_step(self.start, self.stop, d['value'])
        if d['value'] == 0 * d['value']:
            raise ValueError("UniformCoordinates1d step must be nonzero")
        return d['value']

    def _validate_start_stop_step(self, start, stop, step):
        if isinstance(start, float) and isinstance(stop, float) and isinstance(step, float):
            fstep = step
        elif isinstance(start, np.datetime64) and isinstance(stop, np.datetime64) and isinstance(step, np.timedelta64):
            fstep = step.astype(float)
        else:
            raise TypeError("UniformCoordinates1d mismatching types (start '%s', stop '%s', step '%s')." % (
                type(start), type(stop), type(step)))

        if fstep < 0 and start < stop:
            raise ValueError("UniformCoordinates1d step must be less than zero if start > stop.")

        if fstep > 0 and start > stop:
            raise ValueError("UniformCoordinates1d step must be greater than zero if start < stop.")

    @tl.observe('start', 'stop', 'step')
    def _observe_coords(self, change):
        # clear_cache(self, change, ['coordinates', 'bounds'])

        if self.start == self.stop:
            self.set_trait('is_descending', None)
        else:
            self.set_trait('is_descending', bool(self.stop < self.start))

    # ------------------------------------------------------------------------------------------------------------------
    # Alternate Constructors
    # ------------------------------------------------------------------------------------------------------------------

    @classmethod
    def from_tuple(cls, items, **kwargs):
        if len(items) != 3:
            raise ValueError("Cannot parse, todo better message")
        elif isinstance(items[2], int):
            return cls(items[0], items[1], size=items[2], **kwargs)
        else:
            step = make_coord_delta(items[2])
            return cls(items[0], items[1], step, **kwargs)

    @classmethod
<<<<<<< HEAD
    def from_json(cls, d):
=======
    def from_definition(cls, d):
>>>>>>> fff82de4
        start = d.pop('start')
        stop = d.pop('stop')
        step = d.pop('step')
        return cls(start, stop, step, **d)

    def copy(self, **kwargs):
        properties = self.properties
        properties.update(kwargs)
        return UniformCoordinates1d(self.start, self.stop, self.step, **properties)

    # -----------------------------------------------------------------------------------------------------------------
    # Standard methods, array-like
    # -----------------------------------------------------------------------------------------------------------------

    def __len__(self):
        return self.size

    def __getitem__(self, index):
        if isinstance(index, int):
            if index >= self.size or index < -self.size:
                raise IndexError('index %d is out of bounds for coordinates with size %d' % (index, self.size))
            if index > 0:
                value = add_coord(self.start, self.step * index)
            else:
                value = add_coord(self.start, self.step * (self.size+index))

            return UniformCoordinates1d(value, value, self.step, **self.properties)

        elif isinstance(index, slice):
            if index.start is None:
                start = self.start
            elif index.start >= 0:
                start = add_coord(self.start, self.step * min(index.start, self.size-1))
            else:
                start = add_coord(self.start, self.step * max(0, self.size+index.start))

            if index.stop is None:
                stop = self.stop
            elif index.stop >= 0:
                stop = add_coord(self.start, self.step * (min(index.stop, self.size)-1))
            else:
                stop = add_coord(self.start, self.step * max(0, self.size+index.stop-1))

            if index.step is None:
                step = self.step
            else:
                step = index.step * self.step
                if index.step < 0:
                    start, stop = stop, start

            return UniformCoordinates1d(start, stop, step, **self.properties)

        else:
            return ArrayCoordinates1d(self.coordinates[index], **self.properties)

    # ------------------------------------------------------------------------------------------------------------------
    # Properties
    # ------------------------------------------------------------------------------------------------------------------

    @property
    def coordinates(self):
        """ Coordinate values """
        coordinates = add_coord(self.start, np.arange(0, self.size) * self.step)
        coordinates.setflags(write=False)
        return coordinates
    
    @property
    def dtype(self):
        ''' Coordinate dtype, datetime or float '''
        
        return type(self.start)

    @property
    def size(self):
        ''' Number of coordinates. '''

        dname = np.array(self.step).dtype.name

        if dname == 'timedelta64[Y]':
            dyear = self.stop.item().year - self.start.item().year
            if dyear > 0 and self.stop.item().month < self.start.item().month:
                dyear -= 1
            range_ = dyear
            step = self.step.item()

        elif dname == 'timedelta64[M]':
            dyear = self.stop.item().year - self.start.item().year
            dmonth = self.stop.item().month - self.start.item().month
            range_ = 12*dyear + dmonth
            step = self.step.item()

        else:
            range_ = self.stop - self.start
            step = self.step

        return max(0, int(np.floor(range_/step + 1e-12) + 1))

    @property
    def bounds(self):
        lo = self.start
        hi = add_coord(self.start, self.step * (self.size - 1))
        if self.is_descending:
            lo, hi = hi, lo
        
        # read-only array with the correct dtype
        bounds = np.array([lo, hi], dtype=self.dtype)
        bounds.setflags(write=False)
        return bounds

    @property
    def area_bounds(self):
        # point ctypes, just use bounds
        if self.ctype == 'point':
            return self.bounds
        
        # segment ctypes, with explicit extents
        if self.extents is not None:
            return self.extents

        # segment ctypes, calculated            
        lo, hi = self.bounds
        if self.ctype == 'left':
            hi = add_coord(hi, np.abs(self.step))
        elif self.ctype == 'right':
            lo = add_coord(lo, -np.abs(self.step))
        elif self.ctype == 'midpoint':
            # TODO datetimes, need a dived_coord method
            lo = add_coord(lo, -np.abs(self.step)/2.0)
            hi = add_coord(hi,  np.abs(self.step)/2.0)

        # read-only array with the correct dtype
        area_bounds = np.array([lo, hi], dtype=self.dtype)
        area_bounds.setflags(write=False)
        return area_bounds

    @property
<<<<<<< HEAD
    def json(self):
=======
    def definition(self):
>>>>>>> fff82de4
        d = OrderedDict()
        if self.dtype == float:
            d['start'] = self.start
            d['stop'] = self.stop
            d['step'] = self.step
        else:
            d['start'] = str(self.start)
            d['stop'] = str(self.stop)
            d['step'] = str(self.step)
        d.update(self.properties)
        return d

    # ------------------------------------------------------------------------------------------------------------------
    # Methods
    # ------------------------------------------------------------------------------------------------------------------

    def select(self, bounds, outer=False, return_indices=False):
        bounds = make_coord_value(bounds[0]), make_coord_value(bounds[1])

        # full
        if self.bounds[0] >= bounds[0] and self.bounds[1] <= bounds[1]:
            return self._select_full(return_indices)

        # none
        if self.area_bounds[0] > bounds[1] or self.area_bounds[1] < bounds[0]:
            return self._select_empty(return_indices)

        # TODO is there an easier way to do this with the new outer flag?

        lo = max(bounds[0], self.bounds[0])
        hi = min(bounds[1], self.bounds[1])
        
        imin = int(np.ceil((lo - self.bounds[0]) / np.abs(self.step)))
        imax = int(np.floor((hi - self.bounds[0]) / np.abs(self.step)))

        if outer:
            imin -= 1
            imax += 1

        imax = np.clip(imax+1, 0, self.size)
        imin = np.clip(imin, 0, self.size)
        
        # empty case
        if imin >= imax:
            return self._select_empty(return_indices)

        if self.is_descending:
            imax, imin = self.size - imin, self.size - imax

        start = self.start + imin*self.step
        stop = self.start + (imax-1)*self.step
        c = UniformCoordinates1d(start, stop, self.step, **self.properties)
        
        if return_indices:
            return c, slice(imin, imax)
        else:
            return c<|MERGE_RESOLUTION|>--- conflicted
+++ resolved
@@ -16,7 +16,7 @@
 class UniformCoordinates1d(Coordinates1d):
     """
     An array of sorted, uniformly-spaced coordinates defined by a start, stop, and step.
-    
+
     Attributes
     ----------
     start : float or datetime64
@@ -28,7 +28,7 @@
     step : float or timedelta64
         Signed, non-zero step between coordinates.
         Numerical inputs are cast as floats and non-numerical inputs are parsed as timedelta64.
-    
+
     See Also
     --------
     ArrayCoordinates1d : An array of coordinates.
@@ -37,7 +37,7 @@
     start = tl.Union([tl.Float(), tl.Instance(np.datetime64)])
     stop = tl.Union([tl.Float(), tl.Instance(np.datetime64)])
     step = tl.Union([tl.Float(), tl.Instance(np.timedelta64)])
-    
+
     is_monotonic = tl.CBool(True, readonly=True)
     is_uniform = tl.CBool(True, readonly=True)
 
@@ -129,11 +129,7 @@
             return cls(items[0], items[1], step, **kwargs)
 
     @classmethod
-<<<<<<< HEAD
-    def from_json(cls, d):
-=======
     def from_definition(cls, d):
->>>>>>> fff82de4
         start = d.pop('start')
         stop = d.pop('stop')
         step = d.pop('step')
@@ -199,11 +195,11 @@
         coordinates = add_coord(self.start, np.arange(0, self.size) * self.step)
         coordinates.setflags(write=False)
         return coordinates
-    
+
     @property
     def dtype(self):
         ''' Coordinate dtype, datetime or float '''
-        
+
         return type(self.start)
 
     @property
@@ -237,7 +233,7 @@
         hi = add_coord(self.start, self.step * (self.size - 1))
         if self.is_descending:
             lo, hi = hi, lo
-        
+
         # read-only array with the correct dtype
         bounds = np.array([lo, hi], dtype=self.dtype)
         bounds.setflags(write=False)
@@ -248,12 +244,12 @@
         # point ctypes, just use bounds
         if self.ctype == 'point':
             return self.bounds
-        
+
         # segment ctypes, with explicit extents
         if self.extents is not None:
             return self.extents
 
-        # segment ctypes, calculated            
+        # segment ctypes, calculated
         lo, hi = self.bounds
         if self.ctype == 'left':
             hi = add_coord(hi, np.abs(self.step))
@@ -270,11 +266,7 @@
         return area_bounds
 
     @property
-<<<<<<< HEAD
-    def json(self):
-=======
     def definition(self):
->>>>>>> fff82de4
         d = OrderedDict()
         if self.dtype == float:
             d['start'] = self.start
@@ -306,7 +298,7 @@
 
         lo = max(bounds[0], self.bounds[0])
         hi = min(bounds[1], self.bounds[1])
-        
+
         imin = int(np.ceil((lo - self.bounds[0]) / np.abs(self.step)))
         imax = int(np.floor((hi - self.bounds[0]) / np.abs(self.step)))
 
@@ -316,7 +308,7 @@
 
         imax = np.clip(imax+1, 0, self.size)
         imin = np.clip(imin, 0, self.size)
-        
+
         # empty case
         if imin >= imax:
             return self._select_empty(return_indices)
@@ -327,7 +319,7 @@
         start = self.start + imin*self.step
         stop = self.start + (imax-1)*self.step
         c = UniformCoordinates1d(start, stop, self.step, **self.properties)
-        
+
         if return_indices:
             return c, slice(imin, imax)
         else:
