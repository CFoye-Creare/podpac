--- conflicted
+++ resolved
@@ -149,28 +149,18 @@
 
     @common_doc(COMMON_DOC)
     @node_eval
-<<<<<<< HEAD
     def eval(self, coordinates, output=None, selector=None):
-        """Evaluates this nodes using the supplied coordinates. 
-        
-=======
-    def eval(self, coordinates, output=None):
         """Evaluates this nodes using the supplied coordinates.
 
->>>>>>> 4db44c60
         Parameters
         ----------
         coordinates : podpac.Coordinates
             {requested_coordinates}
         output : podpac.UnitsDataArray, optional
             {eval_output}
-<<<<<<< HEAD
         selector: callable(coordinates, request_coordinates)
             {eval_selector}
-        
-=======
-
->>>>>>> 4db44c60
+
         Returns
         -------
         {eval_return}
@@ -877,28 +867,18 @@
 
     @common_doc(COMMON_DOC)
     @node_eval
-<<<<<<< HEAD
     def eval(self, coordinates, output=None, selector=None):
-        """Evaluates this nodes using the supplied coordinates. 
-        
-=======
-    def eval(self, coordinates, output=None):
         """Evaluates this nodes using the supplied coordinates.
 
->>>>>>> 4db44c60
         Parameters
         ----------
         coordinates : podpac.Coordinates
             {requested_coordinates}
         output : podpac.UnitsDataArray, optional
             {eval_output}
-<<<<<<< HEAD
         selector: callable(coordinates, request_coordinates)
             {eval_selector}
-        
-=======
-
->>>>>>> 4db44c60
+
         Returns
         -------
         {eval_return}
@@ -984,28 +964,18 @@
 
     @common_doc(COMMON_DOC)
     @node_eval
-<<<<<<< HEAD
     def eval(self, coordinates, output=None, selector=None):
-        """Evaluates this nodes using the supplied coordinates. 
-        
-=======
-    def eval(self, coordinates, output=None):
         """Evaluates this nodes using the supplied coordinates.
 
->>>>>>> 4db44c60
         Parameters
         ----------
         coordinates : podpac.Coordinates
             {requested_coordinates}
         output : podpac.UnitsDataArray, optional
             {eval_output}
-<<<<<<< HEAD
         selector: callable(coordinates, request_coordinates)
             {eval_selector}
-        
-=======
-
->>>>>>> 4db44c60
+
         Returns
         -------
         {eval_return}
