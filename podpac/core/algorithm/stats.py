--- conflicted
+++ resolved
@@ -182,13 +182,8 @@
         
         Parameters
         ----------
-<<<<<<< HEAD
         coordinates : podpac.Coordinates
-            {evaluated_coordinates}
-=======
-        coordinates : podpac.Coordinate
             {requested_coordinates}
->>>>>>> 690f7e9b
         output : podpac.UnitsDataArray, optional
             {execute_out}
         method : str, optional
@@ -205,11 +200,7 @@
         test_out = self.get_output_coords(coords=coordinates)
         self.dims = self.get_dims(test_out)
  
-<<<<<<< HEAD
-        self.evaluated_coordinates = self.evaluated_coordinates.drop(self.dims)
-=======
-        self.requested_coordinates = self.get_reduced_coordinates()
->>>>>>> 690f7e9b
+        self.requested_coordinates = self.evaluated_coordinates.drop(self.dims)
         if self.output is None:
             self.output = self.initialize_coord_array(self.requested_coordinates)
 
@@ -978,13 +969,8 @@
         
         Parameters
         ----------
-<<<<<<< HEAD
         coordinates : podpac.Coordinates
-            {evaluated_coordinates}
-=======
-        coordinates : podpac.Coordinate
             {requested_coordinates}
->>>>>>> 690f7e9b
         output : podpac.UnitsDataArray, optional
             {execute_out}
         method : str, optional
