--- conflicted
+++ resolved
@@ -162,12 +162,8 @@
             yield self.source.eval(chunk)
 
     @common_doc(COMMON_DOC)
-<<<<<<< HEAD
     @node_eval
-    def eval(self, coordinates, output=None, method=None):
-=======
     def eval(self, coordinates, output=None):
->>>>>>> 77c7aef2
         """Evaluates this nodes using the supplied coordinates. 
         
         Parameters
@@ -182,10 +178,6 @@
         {eval_return}
         """
 
-<<<<<<< HEAD
-        self.dims = self.get_dims(coordinates)
-        self._reduced_coordinates = coordinates.drop(self.dims)
-=======
         self._requested_coordinates = coordinates
         
         if self.dims:
@@ -193,7 +185,6 @@
         else:
             self._dims = list(coordinates.dims)
         self._reduced_coordinates = coordinates.drop(self._dims)
->>>>>>> 77c7aef2
 
         if output is None:
             output = self.create_output_array(self._reduced_coordinates)
@@ -916,12 +907,8 @@
         return coords
 
     @common_doc(COMMON_DOC)
-<<<<<<< HEAD
     @node_eval
-    def eval(self, coordinates, output=None, method=None):
-=======
     def eval(self, coordinates, output=None):
->>>>>>> 77c7aef2
         """Evaluates this nodes using the supplied coordinates. 
         
         Parameters
