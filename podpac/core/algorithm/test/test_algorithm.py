from __future__ import division, unicode_literals, print_function, absolute_import

import warnings

import pytest
from collections import OrderedDict

import podpac
from podpac.core.algorithm.utility import Arange
from podpac.core.algorithm.generic import Arithmetic
from podpac.core.algorithm.algorithm import Algorithm


class TestAlgorithm(object):
    def test_not_implemented(self):
        node = Algorithm()
        c = podpac.Coordinates([])
        with pytest.raises(NotImplementedError):
            node.eval(c)

    def test_base_definition(self):
        # note: any algorithm node with attrs and inputs would be fine here
<<<<<<< HEAD
        setting = podpac.settings.allow_unsafe_eval
        podpac.settings.set_unsafe_eval(True)
        node = Arithmetic(A=Arange(), B=Arange(), eqn="A+B")
        d = node.base_definition
=======
        with warnings.catch_warnings():
            warnings.filterwarnings("ignore", "Insecure evaluation.*")
            node = Arithmetic(A=Arange(), B=Arange(), eqn="A+B")
>>>>>>> bd3412ff

        d = node.base_definition
        assert isinstance(d, OrderedDict)
        assert "node" in d
        assert "attrs" in d

        # base (node, params)
        assert d["node"] == "core.algorithm.generic.Arithmetic"
        assert d["attrs"]["eqn"] == "A+B"

        # inputs
        assert "inputs" in d
        assert isinstance(d["inputs"], dict)
        assert "A" in d["inputs"]
        assert "B" in d["inputs"]

<<<<<<< HEAD
        # TODO value of d['inputs']['A'], etc
        podpac.settings.set_unsafe_eval(setting)
=======
        # TODO value of d['inputs']['A'], etc
>>>>>>> bd3412ff
<|MERGE_RESOLUTION|>--- conflicted
+++ resolved
@@ -20,16 +20,9 @@
 
     def test_base_definition(self):
         # note: any algorithm node with attrs and inputs would be fine here
-<<<<<<< HEAD
-        setting = podpac.settings.allow_unsafe_eval
-        podpac.settings.set_unsafe_eval(True)
-        node = Arithmetic(A=Arange(), B=Arange(), eqn="A+B")
-        d = node.base_definition
-=======
         with warnings.catch_warnings():
             warnings.filterwarnings("ignore", "Insecure evaluation.*")
             node = Arithmetic(A=Arange(), B=Arange(), eqn="A+B")
->>>>>>> bd3412ff
 
         d = node.base_definition
         assert isinstance(d, OrderedDict)
@@ -46,9 +39,4 @@
         assert "A" in d["inputs"]
         assert "B" in d["inputs"]
 
-<<<<<<< HEAD
-        # TODO value of d['inputs']['A'], etc
-        podpac.settings.set_unsafe_eval(setting)
-=======
-        # TODO value of d['inputs']['A'], etc
->>>>>>> bd3412ff
+        # TODO value of d['inputs']['A'], etc