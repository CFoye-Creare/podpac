from __future__ import division, unicode_literals, print_function, absolute_import

import os
from collections import OrderedDict

import pytest
import numpy as np
import traitlets as tl
import sys
import podpac.core.utils as ut

<<<<<<< HEAD

class Foo(tl.HasTraits):
    @ut.cached_property
    def test(self):
        print ("Calculating Test")
        return "test_" + str(self.bar)

    bar = tl.Int(0)

    @tl.observe("bar")
    def barobs(self, change):
        ut.clear_cache(self, change, ["test"])


class TestCachedProperty(object):
    def test_changing_observerd_variable_in_foo_clears_cache(self):
        foo = Foo()
        assert foo.test == "test_0"  # uses default value of `bar`
        assert foo.test == "test_0"  # doesn't change with multiple calls
        foo.bar = 10
        assert foo.test == "test_10"  # uses new value of `bar`
        assert foo.test == "test_10"  # doesn't change with multiple calls

=======
>>>>>>> 13cd5351

class TestCommonDocs(object):
    def test_common_docs_does_not_affect_anonymous_functions(self):
        f = lambda x: x
        f2 = ut.common_doc({"key": "value"})(f)
        assert f(42) == f2(42)
        assert f.__doc__ is None


# TODO: add log testing
class TestLog(object):
    def test_create_log(self):
        pass


class TestOrderedDictTrait(object):
    def test(self):
        class MyClass(tl.HasTraits):
            d = ut.OrderedDictTrait()

        m = MyClass(d=OrderedDict([("a", 1)]))

        with pytest.raises(tl.TraitError):
            MyClass(d=[])

    @pytest.mark.skipif(sys.version < "3.6", reason="python < 3.6")
    def test_dict_python36(self):
        class MyClass(tl.HasTraits):
            d = ut.OrderedDictTrait()

        m = MyClass(d={"a": 1})

    @pytest.mark.skipif(sys.version >= "3.6", reason="python >= 3.6")
    def test_dict_python2(self):
        class MyClass(tl.HasTraits):
            d = ut.OrderedDictTrait()

        with pytest.raises(tl.TraitError):
            m = MyClass(d={"a": 1})

        # empty is okay, will be converted
        m = MyClass(d={})


class TestArrayTrait(object):
    def test(self):
        class MyClass(tl.HasTraits):
            a = ut.ArrayTrait()

        # basic usage
        o = MyClass(a=np.array([0, 4]))
        assert isinstance(o.a, np.ndarray)
        np.testing.assert_equal(o.a, [0, 4])

        # coerce
        o = MyClass(a=[0, 4])
        assert isinstance(o.a, np.ndarray)
        np.testing.assert_equal(o.a, [0, 4])

        # invalid
        # As of numpy 0.16, no longer raises an error
        # with pytest.raises(tl.TraitError):
        # MyClass(a=[0, [4, 5]])

    def test_ndim(self):
        class MyClass(tl.HasTraits):
            a = ut.ArrayTrait(ndim=2)

        MyClass(a=np.array([[0, 4]]))
        MyClass(a=[[0, 4]])

        # invalid
        with pytest.raises(tl.TraitError):
            MyClass(a=[4, 5])

    def test_shape(self):
        class MyClass(tl.HasTraits):
            a = ut.ArrayTrait(shape=(2, 2))

        MyClass(a=np.array([[0, 1], [2, 3]]))
        MyClass(a=[[0, 1], [2, 3]])

        # invalid
        with pytest.raises(tl.TraitError):
            MyClass(a=np.array([0, 1, 2, 3]))

    def test_dtype(self):
        class MyClass(tl.HasTraits):
            a = ut.ArrayTrait(dtype=float)

        m = MyClass(a=np.array([0.0, 1.0]))
        assert m.a.dtype == float

        m = MyClass(a=[0.0, 1.0])
        assert m.a.dtype == float

        # astype
        m = MyClass(a=[0, 1])
        assert m.a.dtype == float

        # invalid
        with pytest.raises(tl.TraitError):
            MyClass(a=np.array(["a", "b"]))

    def test_args(self):
        # shape and ndim must match
        t = ut.ArrayTrait(ndim=2, shape=(2, 2))

        with pytest.raises(ValueError):
            ut.ArrayTrait(ndim=1, shape=(2, 2))

        # dtype lookup
        t = ut.ArrayTrait(dtype="datetime64")
        assert t.dtype == np.datetime64

        # invalid dtype
        with pytest.raises(ValueError):
            ut.ArrayTrait(dtype="notatype")<|MERGE_RESOLUTION|>--- conflicted
+++ resolved
@@ -9,32 +9,6 @@
 import sys
 import podpac.core.utils as ut
 
-<<<<<<< HEAD
-
-class Foo(tl.HasTraits):
-    @ut.cached_property
-    def test(self):
-        print ("Calculating Test")
-        return "test_" + str(self.bar)
-
-    bar = tl.Int(0)
-
-    @tl.observe("bar")
-    def barobs(self, change):
-        ut.clear_cache(self, change, ["test"])
-
-
-class TestCachedProperty(object):
-    def test_changing_observerd_variable_in_foo_clears_cache(self):
-        foo = Foo()
-        assert foo.test == "test_0"  # uses default value of `bar`
-        assert foo.test == "test_0"  # doesn't change with multiple calls
-        foo.bar = 10
-        assert foo.test == "test_10"  # uses new value of `bar`
-        assert foo.test == "test_10"  # doesn't change with multiple calls
-
-=======
->>>>>>> 13cd5351
 
 class TestCommonDocs(object):
     def test_common_docs_does_not_affect_anonymous_functions(self):
