--- conflicted
+++ resolved
@@ -75,13 +75,9 @@
         Node().base_ref
         
     def test_latlon_bounds_str(self):
-<<<<<<< HEAD
         lat = UniformCoordinates1d(0, 1, size=3, name='lat')
         lon = UniformCoordinates1d(0, 1, size=3, name='lon')
-        n = Node(evaluated_coordinates=Coordinates([lat, lon]))
-=======
-        n = Node(requested_coordinates=Coordinate(lat=(0, 1, 3), lon=(0, 1, 3), order=['lat', 'lon']))
->>>>>>> 690f7e9b
+        n = Node(requested_coordinates=Coordinates([lat, lon]))
         assert(n.latlon_bounds_str == '0.0_0.0_x_1.0_1.0')
         
     def test_cache_dir(self):
@@ -150,20 +146,10 @@
         n2 = Node(native_coordinates=Coordinates(UniformCoordinates1d(0, 1, size=3, name='alt')))
         n3 = Node()
         for crd in self.crds:
-<<<<<<< HEAD
             np.testing.assert_array_equal(n1.get_output_dims(crd), crd.dims)
             np.testing.assert_array_equal(n2.get_output_dims(crd), ['alt'])
             n3.evaluated_coordinates = crd
             np.testing.assert_array_equal(n3.get_output_dims(), crd.dims)
-=======
-            np.testing.assert_array_equal(n1.get_output_dims(crd), 
-                                          crd.dims)
-            np.testing.assert_array_equal(n2.get_output_dims(crd), 
-                                          ['alt'])            
-            n3.requested_coordinates = crd
-            np.testing.assert_array_equal(n3.get_output_dims(), 
-                                          crd.dims)
->>>>>>> 690f7e9b
             assert(n1.get_output_dims(OrderedDict([('lat',0)])) == ['lat'])
         
 @pytest.mark.skip(reason="pending node refactor")
@@ -269,11 +255,7 @@
         n = Node()
         with pytest.raises(NodeException):
             n.evaluated_hash
-<<<<<<< HEAD
-        n.evaluated_coordinates = Coordinates(ArrayCoordinates1d(0, name='lat'))
-=======
-        n.requested_coordinates = Coordinate(lat=0)
->>>>>>> 690f7e9b
+        n.requested_coordinates = Coordinates(ArrayCoordinates1d(0, name='lat'))
         n.evaluated_hash
         
     def test_get_output_path(self):
@@ -282,15 +264,10 @@
         assert(os.path.exists(os.path.dirname(p)))
         
     @pytest.mark.skip('get_output_coords, replace_coords')
-    def test_write_file(self):
-<<<<<<< HEAD
+    dfef test_write_file(self):
         nc = Coordinates([ArrayCoordinates1d(0, name='lat'), ArrayCoordinates1d(1, name='lon')])
         n = Node(native_coordinates=nc)
-        n.evaluated_coordinates = n.native_coordinates
-=======
-        n = Node(native_coordinates=Coordinate(lat=0, lon=1, order=['lat', 'lon']))
         n.requested_coordinates = n.native_coordinates
->>>>>>> 690f7e9b
         fn = 'temp_test'
         p = n.write(fn)
         assert(os.path.exists(p))
@@ -300,14 +277,9 @@
     
     @pytest.mark.skip('get_output_coords, replace_coords')
     def test_load_file(self):
-<<<<<<< HEAD
         nc = Coordinates([ArrayCoordinates1d(0, name='lat'), ArrayCoordinates1d(1, name='lon')])
         n = Node(native_coordinates=nc)
-        n.evaluated_coordinates = n.native_coordinates
-=======
-        n = Node(native_coordinates=Coordinate(lat=0, lon=1, order=['lat', 'lon']))
         n.requested_coordinates = n.native_coordinates
->>>>>>> 690f7e9b
         fn = 'temp_test'
         p = n.write(fn)
         o = n.output
