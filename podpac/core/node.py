"""
Node Summary
"""

from __future__ import division, print_function, absolute_import

import os
import re
import functools
import json
import inspect
import warnings
import importlib
from collections import OrderedDict
from copy import deepcopy
from hashlib import md5 as hash_alg

import numpy as np
import traitlets as tl

from podpac.core.settings import settings
from podpac.core.units import ureg, UnitsDataArray, create_data_array
from podpac.core.utils import common_doc
from podpac.core.utils import JSONEncoder, is_json_serializable
from podpac.core.utils import _get_query_params_from_url, _get_from_url, _get_param
from podpac.core.coordinates import Coordinates
from podpac.core.style import Style
from podpac.core.cache import CacheCtrl, get_default_cache_ctrl, S3CacheStore, make_cache_ctrl


COMMON_NODE_DOC = {
    "requested_coordinates": """The set of coordinates requested by a user. The Node will be evaluated using these coordinates.""",
    "eval_output": """Default is None. Optional input array used to store the output data. When supplied, the node will not
            allocate its own memory for the output array. This array needs to have the correct dimensions,
            coordinates, and coordinate reference system.""",
    "eval_return": """
        :class:`podpac.UnitsDataArray`
            Unit-aware xarray DataArray containing the results of the node evaluation.
        """,
    "hash_return": "A unique hash capturing the coordinates and parameters used to evaluate the node. ",
    "outdir": "Optional output directory. Uses :attr:`podpac.settings['DISK_CACHE_DIR']` by default",
    "definition_return": """
        OrderedDict
            Dictionary containing the location of the Node, the name of the plugin (if required), as well as any
            parameters and attributes that were tagged by children.
        """,
    "arr_init_type": """How to initialize the array. Options are:
                nan: uses np.full(..., np.nan) (Default option)
                empty: uses np.empty
                zeros: uses np.zeros()
                ones: uses np.ones
                full: uses np.full(..., fillval)
                data: uses the fillval as the input array
        """,
    "arr_fillval": "used if init_type=='full' or 'data', default = 0",
    "arr_style": "The style to use for plotting. Uses self.style by default",
    "arr_no_style": "Default is False. If True, self.style will not be assigned to arr.attr['layer_style']",
    "arr_shape": "Shape of array. Uses self.shape by default.",
    "arr_coords": "Input to UnitsDataArray (i.e. an xarray coords dictionary/list)",
    "arr_dims": "Input to UnitsDataArray (i.e. an xarray dims list of strings)",
    "arr_units": "Default is self.units The Units for the data contained in the DataArray.",
    "arr_dtype": "Default is np.float. Datatype used by default",
    "arr_kwargs": "Dictioary of any additional keyword arguments that will be passed to UnitsDataArray.",
    "arr_return": """
        :class:`podpac.UnitsDataArray`
            Unit-aware xarray DataArray of the desired size initialized using the method specified.
        """,
}

COMMON_DOC = COMMON_NODE_DOC.copy()


class NodeException(Exception):
    """ Summary """

    pass


@common_doc(COMMON_DOC)
class Node(tl.HasTraits):
    """The base class for all Nodes, which defines the common interface for everything.

    Attributes
    ----------
    cache_output: bool
        Should the node's output be cached? If not provided or None, uses default based on settings.
    cache_update: bool
        Default is False. Should the node's cached output be updated from the source data?
    cache_ctrl: :class:`podpac.core.cache.cache.CacheCtrl`
        Class that controls caching. If not provided, uses default based on settings.
    dtype : type
        The numpy datatype of the output. Currently only ``float`` is supported.
    style : :class:`podpac.Style`
        Object discribing how the output of a node should be displayed. This attribute is planned for deprecation in the
        future.
    units : str
        The units of the output data. Must be pint compatible.

    Notes
    -----
    Additional attributes are available for debugging after evaluation, including:
     * ``_requested_coordinates``: the requested coordinates of the most recent call to eval
     * ``_output``: the output of the most recent call to eval
    """

    units = tl.Unicode(default_value=None, allow_none=True).tag(attr=True)
    dtype = tl.Any(default_value=float)
    cache_output = tl.Bool()
    cache_update = tl.Bool(False)
    cache_ctrl = tl.Instance(CacheCtrl, allow_none=True)
    style = tl.Instance(Style)

    @tl.default("cache_output")
    def _cache_output_default(self):
        return settings["CACHE_OUTPUT_DEFAULT"]

    @tl.default("cache_ctrl")
    def _cache_ctrl_default(self):
        return get_default_cache_ctrl()

    @tl.validate("cache_ctrl")
    def _validate_cache_ctrl(self, d):
        if d["value"] is None:
            d["value"] = CacheCtrl([])  # no cache_stores
        return d["value"]

    @tl.default("style")
    def _style_default(self):
        return Style()

    @tl.validate("units")
    def _validate_units(self, d):
        ureg.Unit(d["value"])  # will throw an exception if this is not a valid pint Unit
        return d["value"]

    # debugging
    _requested_coordinates = tl.Instance(Coordinates, allow_none=True)
    _output = tl.Instance(UnitsDataArray, allow_none=True)
    _from_cache = tl.Bool(allow_none=True, default_value=None)

    def __init__(self, **kwargs):
        """ Do not overwrite me """

        # Shortcut for users to make setting the cache_ctrl simpler:
        if "cache_ctrl" in kwargs and isinstance(kwargs["cache_ctrl"], list):
            kwargs["cache_ctrl"] = make_cache_ctrl(kwargs["cache_ctrl"])

        tkwargs = self._first_init(**kwargs)

        # make tagged "readonly" and "attr" traits read_only, and set them using set_trait
        # NOTE: The set_trait is required because this sets the traits read_only at the *class* level;
        #       on subsequent initializations, they will already be read_only.
        for name, trait in self.traits().items():
            if trait.metadata.get("readonly") or trait.metadata.get("attr"):
                if name in tkwargs:
                    self.set_trait(name, tkwargs.pop(name))
                trait.read_only = True

        # Call traitlest constructor
        super(Node, self).__init__(**tkwargs)
        self.init()

    def _first_init(self, **kwargs):
        """Only overwrite me if absolutely necessary

        Parameters
        ----------
        **kwargs
            Keyword arguments provided by user when class was instantiated.

        Returns
        -------
        dict
            Keyword arguments that will be passed to the standard intialization function.
        """
        return kwargs

    def init(self):
        """Overwrite this method if a node needs to do any additional initialization after the standard initialization.
        """
        pass

    @common_doc(COMMON_DOC)
    def eval(self, coordinates, output=None):
        """
        Evaluate the node at the given coordinates.

        Parameters
        ----------
        coordinates : podpac.Coordinates
            {requested_coordinates}
        output : podpac.UnitsDataArray, optional
            {eval_output}

        Returns
        -------
        output : {eval_return}
        """

        raise NotImplementedError

    def eval_group(self, group):
        """
        Evaluate the node for each of the coordinates in the group.

        Parameters
        ----------
        group : podpac.CoordinatesGroup
            Group of coordinates to evaluate.

        Returns
        -------
        outputs : list
            evaluation output, list of UnitsDataArray objects
        """

        return [self.eval(coords) for coords in group]

    def find_coordinates(self):
        """
        Get all available native coordinates for the Node. Implemented in child classes.

        Returns
        -------
        coord_list : list
            list of available coordinates (Coordinates objects)
        """

        raise NotImplementedError

    @common_doc(COMMON_DOC)
    def create_output_array(self, coords, data=np.nan, **kwargs):
        """
        Initialize an output data array

        Parameters
        ----------
        coords : podpac.Coordinates
            {arr_coords}
        data : None, number, or array-like (optional)
            {arr_init_type}
        **kwargs
            {arr_kwargs}

        Returns
        -------
        {arr_return}
        """

        attrs = {}
        attrs["layer_style"] = self.style
        attrs["crs"] = coords.crs
        if self.units is not None:
            attrs["units"] = ureg.Unit(self.units)

        return create_data_array(coords, data=data, dtype=self.dtype, attrs=attrs, **kwargs)

    # -----------------------------------------------------------------------------------------------------------------
    # Serialization
    # -----------------------------------------------------------------------------------------------------------------

    @property
    def base_ref(self):
        """
        Default reference/name in node definitions

        Returns
        -------
        str
            Name of the node in node definitions
        """
        return self.__class__.__name__

    @property
    def base_definition(self):
        """
        Base node definition.

        This property is implemented in the primary base nodes (DataSource, Algorithm, and Compositor). Node
        subclasses with additional attrs will need to extend this property.

        Returns
        -------
        {definition_return}

        """

        d = OrderedDict()

        if self.__module__ == "podpac":
            d["node"] = self.__class__.__name__
        elif self.__module__.startswith("podpac."):
            _, module = self.__module__.split(".", 1)
            d["node"] = "%s.%s" % (module, self.__class__.__name__)
        else:
            d["plugin"] = self.__module__
            d["node"] = self.__class__.__name__

        attrs = {}
        lookup_attrs = {}

        for key, value in self.traits().items():
            if not value.metadata.get("attr", False):
                continue

            attr = getattr(self, key)

            if key is "units" and attr is None:
                continue

            # check serializable
            if not is_json_serializable(attr, cls=JSONEncoder):
                raise NodeException("Cannot serialize attr '%s' with type '%s'" % (key, type(attr)))

            if isinstance(attr, Node):
                lookup_attrs[key] = attr
            else:
                attrs[key] = attr

        if attrs:
            d["attrs"] = OrderedDict([(key, attrs[key]) for key in sorted(attrs.keys())])

        if lookup_attrs:
            d["lookup_attrs"] = OrderedDict([(key, lookup_attrs[key]) for key in sorted(lookup_attrs.keys())])

        if self.style.definition:
            d["style"] = self.style.definition

        return d

    @property
    def definition(self):
        """
        Full node definition.

        Returns
        -------
        OrderedDict
            Dictionary-formatted node definition.
        """

        nodes = []
        refs = []
        definitions = []

        def add_node(node):
            if node in nodes:
                return refs[nodes.index(node)]

            # get base definition and then replace nodes with references, adding nodes depth first
            d = node.base_definition
            if "lookup_source" in d:
                d["lookup_source"] = add_node(d["lookup_source"])
            if "lookup_attrs" in d:
                for key, attr_node in d["lookup_attrs"].items():
                    d["lookup_attrs"][key] = add_node(attr_node)
            if "inputs" in d:
                for key, input_node in d["inputs"].items():
                    if input_node is not None:
                        d["inputs"][key] = add_node(input_node)
            if "sources" in d:
                sources = []  # we need this list so that we don't overwrite the actual sources array
                for i, source_node in enumerate(d["sources"]):
                    sources.append(add_node(source_node))
                d["sources"] = sources

            # get base ref and then ensure it is unique
            ref = node.base_ref
            while ref in refs:
                if re.search("_[1-9][0-9]*$", ref):
                    ref, i = ref.rsplit("_", 1)
                    i = int(i)
                else:
                    i = 0
                ref = "%s_%d" % (ref, i + 1)

            nodes.append(node)
            refs.append(ref)
            definitions.append(d)

            return ref

        add_node(self)

        return OrderedDict(zip(refs, definitions))

    @property
<<<<<<< HEAD
    def pipeline(self):
        """Deprecated. See Node.definition and Node.from_definition."""
        from podpac.core.pipeline import Pipeline

        return Pipeline(definition=OrderedDict({"nodes": self.definition}))

    @property
=======
>>>>>>> bc33e279
    def json(self):
        """definition for this node in json format

        Returns
        -------
        str
            JSON-formatted node definition.
        """
        return json.dumps(self.definition, separators=(",", ":"), cls=JSONEncoder)

    @property
    def json_pretty(self):
        return json.dumps(self.definition, indent=4, cls=JSONEncoder)

    @property
    def hash(self):
        return hash_alg(self.json.encode("utf-8")).hexdigest()

    def save(self, path):
        """
        Write node to file.

        Arguments
        ---------
        path : str
            path to write to

        See Also
        --------
        load : load podpac Node from file.
        """

        with open(path, "w") as f:
            json.dump(self.definition, f, separators=(",", ":"), cls=JSONEncoder)

    # -----------------------------------------------------------------------------------------------------------------
    # Caching Interface
    # -----------------------------------------------------------------------------------------------------------------

    def get_cache(self, key, coordinates=None):
        """
        Get cached data for this node.

        Parameters
        ----------
        key : str
            Key for the cached data, e.g. 'output'
        coordinates : podpac.Coordinates, optional
            Coordinates for which the cached data should be retrieved. Omit for coordinate-independent data.

        Returns
        -------
        data : any
            The cached data.

        Raises
        ------
        NodeException
            Cached data not found.
        """

        if not self.has_cache(key, coordinates=coordinates):
            raise NodeException("cached data not found for key '%s' and coordinates %s" % (key, coordinates))

        return self.cache_ctrl.get(self, key, coordinates=coordinates)

    def put_cache(self, data, key, coordinates=None, overwrite=False):
        """
        Cache data for this node.

        Parameters
        ----------
        data : any
            The data to cache.
        key : str
            Unique key for the data, e.g. 'output'
        coordinates : podpac.Coordinates, optional
            Coordinates that the cached data depends on. Omit for coordinate-independent data.
        overwrite : bool, optional
            Overwrite existing data, default False

        Raises
        ------
        NodeException
            Cached data already exists (and overwrite is False)
        """

        if not overwrite and self.has_cache(key, coordinates=coordinates):
            raise NodeException("Cached data already exists for key '%s' and coordinates %s" % (key, coordinates))

        self.cache_ctrl.put(self, data, key, coordinates=coordinates, update=overwrite)

    def has_cache(self, key, coordinates=None):
        """
        Check for cached data for this node.

        Parameters
        ----------
        key : str
            Key for the cached data, e.g. 'output'
        coordinates : podpac.Coordinates, optional
            Coordinates for which the cached data should be retrieved. Omit for coordinate-independent data.

        Returns
        -------
        bool
            True if there is cached data for this node, key, and coordinates.
        """
        return self.cache_ctrl.has(self, key, coordinates=coordinates)

    def rem_cache(self, key, coordinates=None, mode=None):
        """
        Clear cached data for this node.

        Parameters
        ----------
        key : str
            Delete cached objects with this key. If `'*'`, cached data is deleted for all keys.
        coordinates : podpac.Coordinates, str, optional
            Default is None. Delete cached objects for these coordinates. If `'*'`, cached data is deleted for all
            coordinates, including coordinate-independent data. If None, will only affect coordinate-independent data.
        mode: str, optional
            Specify which cache stores are affected.


        See Also
        ---------
        `podpac.core.cache.cache.CacheCtrl.clear` to remove ALL cache for ALL nodes.
        """
        self.cache_ctrl.rem(self, key=key, coordinates=coordinates, mode=mode)

    # --------------------------------------------------------#
    #  Class Methods (Deserialization)
    # --------------------------------------------------------#

    @classmethod
    def from_definition(cls, definition):
        """
        Create podpac Node from a dictionary definition.

        Arguments
        ---------
        d : dict
            node definition

        Returns
        -------
        :class:`Node`
            podpac Node

        See Also
        --------
        definition : node definition as a dictionary
        from_json : create podpac node from a JSON definition
        load : create a node from file
        """

        from podpac.core.data.datasource import DataSource
        from podpac.core.algorithm.algorithm import Algorithm, Generic
        from podpac.core.compositor import Compositor

        if len(definition) == 0:
            raise ValueError("Invalid definition: definition cannot be empty.")

        # parse node definitions in order
        nodes = OrderedDict()
        for name, d in definition.items():
            if "node" not in d:
                raise ValueError("Invalid definition for node '%s': 'node' property required" % name)

            # get node class
            module_root = d.get("plugin", "podpac")
            node_string = "%s.%s" % (module_root, d["node"])
            module_name, node_name = node_string.rsplit(".", 1)
            try:
                module = importlib.import_module(module_name)
            except ImportError:
                raise ValueError("Invalid definition for node '%s': no module found '%s'" % (name, module_name))
            try:
                node_class = getattr(module, node_name)
            except AttributeError:
                raise ValueError(
                    "Invalid definition for node '%s': class '%s' not found in module '%s'"
                    % (name, node_name, module_name)
                )

            # parse and configure kwargs
            kwargs = {}
            whitelist = ["node", "attrs", "lookup_attrs", "plugin", "style"]

            # DataSource, Compositor, and Algorithm specific properties
            parents = inspect.getmro(node_class)

            if DataSource in parents:
                if "attrs" in d:
                    if "source" in d["attrs"]:
                        raise ValueError(
                            "Invalid definition for node '%s': DataSource 'attrs' cannot have a 'source' property."
                            % name
                        )

                    if "lookup_source" in d["attrs"]:
                        raise ValueError(
                            "Invalid definition for node '%s': DataSource 'attrs' cannot have a 'lookup_source' property"
                            % name
                        )

                    if "interpolation" in d["attrs"]:
                        raise ValueError(
                            "Invalid definition for node '%s': DataSource 'attrs' cannot have an 'interpolation' property"
                            % name
                        )

                if "source" in d:
                    kwargs["source"] = d["source"]
                    whitelist.append("source")

                elif "lookup_source" in d:
                    kwargs["source"] = _get_subattr(nodes, name, d["lookup_source"])
                    whitelist.append("lookup_source")

                if "interpolation" in d:
                    kwargs["interpolation"] = d["interpolation"]
                    whitelist.append("interpolation")

            if Compositor in parents:
                if "attrs" in d:
                    if "interpolation" in d["attrs"]:
                        raise ValueError(
                            "Invalid definition for node '%s': Compositor 'attrs' cannot have an 'interpolation' property"
                            % name
                        )

                if "sources" in d:
                    sources = [_get_subattr(nodes, name, source) for source in d["sources"]]
                    kwargs["sources"] = np.array(sources)
                    whitelist.append("sources")

                if "interpolation" in d:
                    kwargs["interpolation"] = d["interpolation"]
                    whitelist.append("interpolation")

            if Algorithm in parents:
                if "attrs" in d:
                    if "inputs" in d["attrs"] and Generic not in parents:
                        raise ValueError(
                            "Invalid definition for node '%s': Algorithm 'attrs' cannot have an 'inputs' property"
                            % name
                        )

                if "inputs" in d:
                    inputs = {k: _get_subattr(nodes, name, v) for k, v in d["inputs"].items()}
                    if Generic in parents:
                        inputs = {"inputs": inputs}
                    kwargs.update(inputs)
                    whitelist.append("inputs")

            for k, v in d.get("attrs", {}).items():
                kwargs[k] = v

            for k, v in d.get("lookup_attrs", {}).items():
                kwargs[k] = _get_subattr(nodes, name, v)

            if "style" in d:
                kwargs["style"] = Style.from_definition(d["style"])

            for k in d:
                if k not in whitelist:
                    raise ValueError("Invalid definition for node '%s': unexpected property '%s'" % (name, k))

            nodes[name] = node_class(**kwargs)

        return list(nodes.values())[-1]

    @classmethod
    def from_json(cls, s):
        """
        Create podpac Node from a JSON definition.

        Arguments
        ---------
        s : str
            JSON-formatted node definition

        Returns
        -------
        :class:`Node`
            podpac Node

        See Also
        --------
        json : node definition as a JSON string
        load : create a node from file
        """

        d = json.loads(s, object_pairs_hook=OrderedDict)
        return cls.from_definition(d)

    @classmethod
    def load(cls, path):
        """
        Create podpac Node from file.

        Arguments
        ---------
        path : str
            path to text file containing a JSON-formatted node definition

        Returns
        -------
        :class:`Node`
            podpac Node

        See Also
        --------
        save : save a node to file
        """

        with open(path) as f:
            d = json.load(f, object_pairs_hook=OrderedDict)
        return cls.from_definition(d)

    @classmethod
    def from_url(cls, url):
        """
        Create podpac Node from a WMS/WCS request.

        Arguments
        ---------
        url : str, dict
            The raw WMS/WCS request url, or a dictionary of query parameters

        Returns
        -------
        :class:`Node`
            A full Node with sub-nodes based on the definition of the node from the URL

        Notes
        -------
        The request can specify the PODPAC node by four different mechanism:
        * Direct node name: PODPAC will look for an appropriate node in podpac.datalib
        * JSON definition passed using the 'PARAMS' query string: Need to specify the special LAYER/COVERAGE value of
          "%PARAMS%"
        * By pointing at the JSON definition retrievable with a http GET request:
          e.g. by setting LAYER/COVERAGE value to https://my-site.org/pipeline_definition.json
        * By pointing at the JSON definition retrievable from an S3 bucket that the user has access to:
          e.g by setting LAYER/COVERAGE value to s3://my-bucket-name/pipeline_definition.json
        """
        params = _get_query_params_from_url(url)

        if _get_param(params, "SERVICE") == "WMS":
            layer = _get_param(params, "LAYERS")
        elif _get_param(params, "SERVICE") == "WCS":
            layer = _get_param(params, "COVERAGE")

        d = None
        if layer.startswith("https://"):
            s = _get_from_url(layer)
        elif layer.startswith("s3://"):
            parts = layer.split("/")
            bucket = parts[2]
            key = "/".join(parts[3:])
            s3 = S3CacheStore(s3_bucket=bucket)
            s = s3._load(key)
        elif layer == "%PARAMS%":
            s = _get_param(params, "PARAMS")
        else:
            p = _get_param(params, "PARAMS")
            if p is None:
                p = "{}"
            d = OrderedDict({layer.replace(".", "-"): {"node": layer, "attrs": json.loads(p)}})

        if d is None:
            d = json.loads(s, object_pairs_hook=OrderedDict)

        return cls.from_definition(d)


def _get_subattr(nodes, name, ref):
    refs = ref.split(".")
    try:
        attr = nodes[refs[0]]
        for _name in refs[1:]:
            attr = getattr(attr, _name)
    except (KeyError, AttributeError):
        raise ValueError("Invalid definition for node '%s': reference to nonexistent node/attribute '%s'" % (name, ref))
    if settings["DEBUG"]:
        attr = deepcopy(attr)
    return attr


# --------------------------------------------------------#
#  Decorators
# --------------------------------------------------------#


def node_eval(fn):
    """
    Decorator for Node eval methods that handles caching and a user provided output argument.

    fn : function
        Node eval method to wrap

    Returns
    -------
    wrapper : function
        Wrapped node eval method
    """

    cache_key = "output"

    @functools.wraps(fn)
    def wrapper(self, coordinates, output=None):
        if settings["DEBUG"]:
            self._requested_coordinates = coordinates
        key = cache_key
        cache_coordinates = coordinates.transpose(*sorted(coordinates.dims))  # order agnostic caching
        if self.has_cache(key, cache_coordinates) and not self.cache_update:
            data = self.get_cache(key, cache_coordinates)
            if output is not None:
                order = [dim for dim in output.dims if dim not in data.dims] + list(data.dims)
                output.transpose(*order)[:] = data
            self._from_cache = True
        else:
            data = fn(self, coordinates, output=output)

            # We need to check if the cache now has the key because it is possible that
            # the previous function call added the key with the coordinates to the cache
            if self.cache_output and not (self.has_cache(key, cache_coordinates) and not self.cache_update):
                self.put_cache(data, key, cache_coordinates, overwrite=self.cache_update)
            self._from_cache = False

        # transpose data to match the dims order of the requested coordinates
        order = [dim for dim in coordinates.idims if dim in data.dims]
        data = data.transpose(*order)

        if settings["DEBUG"]:
            self._output = data

        return data

    return wrapper


def cache_func(key, depends=None):
    """
    Decorating for caching a function's output based on a key.

    Parameters
    -----------
    key: str
        Key used for caching.
    depends: str, list, traitlets.All (optional)
        Default is None. Any traits that the cached property depends on. The cached function may NOT
        change the value of any of these dependencies (this will result in a RecursionError)


    Notes
    -----
    This decorator cannot handle function input parameters.

    If the function uses any tagged attributes, these will essentially operate like dependencies
    because the cache key changes based on the node definition, which is affected by tagged attributes.

    Examples
    ----------
    >>> from podpac import Node
    >>> from podpac.core.node import cache_func
    >>> import traitlets as tl
    >>> class MyClass(Node):
           value = tl.Int(0)
           @cache_func('add')
           def add_value(self):
               self.value += 1
               return self.value
           @cache_func('square', depends='value')
           def square_value_depends(self):
               return self.value

    >>> n = MyClass(cache_ctrl=None)
    >>> n.add_value()  # The function as defined is called
    1
    >>> n.add_value()  # The function as defined is called again, since we have specified no caching
    2
    >>> n.cache_ctrl = CacheCtrl([RamCacheStore()])
    >>> n.add_value()  # The function as defined is called again, and the value is stored in memory
    3
    >>> n.add_value()  # The value is retrieved from disk, note the change in n.value is not captured
    3
    >>> n.square_value_depends()  # The function as defined is called, and the value is stored in memory
    16
    >>> n.square_value_depends()  # The value is retrieved from memory
    16
    >>> n.value += 1
    >>> n.square_value_depends()  # The function as defined is called, and the value is stored in memory. Note the change in n.value is captured.
    25
    """
    # This is the actual decorator which will be evaluated and returns the wrapped function
    def cache_decorator(func):
        # This is the initial wrapper that sets up the observations
        @functools.wraps(func)
        def cache_wrapper(self):
            # This is the function that updates the cached based on observed traits
            def cache_updator(change):
                # print("Updating value on self:", id(self))
                out = func(self)
                self.put_cache(out, key, overwrite=True)

            if depends:
                # This sets up the observer on the dependent traits
                # print ("setting up observer on self: ", id(self))
                self.observe(cache_updator, depends)
                # Since attributes could change on instantiation, anything we previously
                # stored is likely out of date. So, force and update to the cache.
                cache_updator(None)

            # This is the final wrapper the continues to fetch data from cache
            # after the observer has been set up.
            @functools.wraps(func)
            def cached_function():
                try:
                    out = self.get_cache(key)
                except NodeException:
                    out = func(self)
                    self.put_cache(out, key)
                return out

            # Since this is the first time the function is run, set the new wrapper
            # on the class instance so that the current function won't be called again
            # (which would set up an additional observer)
            setattr(self, func.__name__, cached_function)

            # Return the value on the first run
            return cached_function()

        return cache_wrapper

    return cache_decorator<|MERGE_RESOLUTION|>--- conflicted
+++ resolved
@@ -385,16 +385,6 @@
         return OrderedDict(zip(refs, definitions))
 
     @property
-<<<<<<< HEAD
-    def pipeline(self):
-        """Deprecated. See Node.definition and Node.from_definition."""
-        from podpac.core.pipeline import Pipeline
-
-        return Pipeline(definition=OrderedDict({"nodes": self.definition}))
-
-    @property
-=======
->>>>>>> bc33e279
     def json(self):
         """definition for this node in json format
 
