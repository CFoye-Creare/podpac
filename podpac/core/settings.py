--- conflicted
+++ resolved
@@ -38,13 +38,9 @@
     'LOG_FILE_PATH': os.path.join(os.path.expanduser('~'), '.podpac', 'logs', 'podpac.log'),
     'MULTITHREADING': False,
     'N_THREADS': 8,
-<<<<<<< HEAD
     'CHUNK_SIZE': None,  # Size of chunks for parallel processing or large arrays that do not fit in memory
     'ENABLE_UNITS': True,
-=======
-    'CHUNK_SIZE': None,
     'DEFAULT_CRS': 'EPSG:4326'
->>>>>>> ef346259
 }
 
 
