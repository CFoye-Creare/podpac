--- conflicted
+++ resolved
@@ -90,12 +90,8 @@
     @tl.validate("sources")
     def _validate_sources(self, d):
         self.outputs  # check for consistent outputs
-<<<<<<< HEAD
         # TODO is this copy necessary? Can it be a less deep copy (e.g. that only copies defined traits)
-        return [copy.deepcopy(source) for source in d["value"]]
-=======
         return np.array([copy.deepcopy(source) for source in d["value"]])
->>>>>>> ca054c90
 
     @tl.default("outputs")
     def _default_outputs(self):
