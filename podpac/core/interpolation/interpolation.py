from __future__ import division, unicode_literals, print_function, absolute_import

import traitlets as tl
from copy import deepcopy
from collections import OrderedDict
from six import string_types
import logging

import traitlets as tl
import numpy as np

from podpac.core.settings import settings
from podpac.core.node import Node, node_eval
from podpac.core.utils import NodeTrait, common_doc
from podpac.core.units import UnitsDataArray
from podpac.core.coordinates import merge_dims, Coordinates
from podpac.core.interpolation.interpolation_manager import InterpolationManager, InterpolationTrait

_logger = logging.getLogger(__name__)


def interpolation_decorator():
    pass  ## TODO


class InterpolationMixin(tl.HasTraits):
    interpolation = InterpolationTrait().tag(attr=True)

    @node_eval
    def eval(self, coordinates, output=None, selector=None):
        node = Interpolation(interpolation=self.interpolation)
        node._set_interpolation()
        node._source_xr = super().eval(coordinates, selector=node._interpolation.select_coordinates)
        return node.eval(coordinates, output)


<<<<<<< HEAD
class Interpolation(Node):
    """Base node for any data obtained directly from a single source.
    
    Parameters
    ----------
    source : Any
        The source node which will be interpolated
    interpolation : str, dict, optional
        {interpolation_long}
    cache_output : bool
        Should the node's output be cached? If not provided or None, uses default based on 
        settings["CACHE_DATASOURCE_OUTPUT_DEFAULT"]. If True, outputs will be cached and retrieved from cache. If False,
        outputs will not be cached OR retrieved from cache (even if they exist in cache). 
    
    Notes
    -----
    Custom DataSource Nodes must implement the :meth:`get_data` and :meth:`get_coordinates` methods.
=======

class Interpolation(object):
    """Create an interpolation class to handle one interpolation method per unstacked dimension.
    Used to interpolate data within a datasource.

    Parameters
    ----------
    definition : str, tuple (str, list of podpac.core.data.interpolator.Interpolator), dict
        Interpolation definition used to define interpolation methods for each definiton.
        See :attr:`podpac.data.DataSource.interpolation` for more details.

    Raises
    ------
    InterpolationException
        Raised when definition parameter is improperly formatted

>>>>>>> 4db44c60
    """

    source = NodeTrait(allow_none=True).tag(attr=True)
    _source_xr = tl.Instance(UnitsDataArray, allow_none=True)  # This is needed for the Interpolation Mixin

<<<<<<< HEAD
    interpolation = InterpolationTrait().tag(attr=True)
    cache_output = tl.Bool()

    # privates
    _interpolation = tl.Instance(InterpolationManager)
    _coordinates = tl.Instance(Coordinates, allow_none=True, default_value=None, read_only=True)

    _requested_source_coordinates = tl.Instance(Coordinates)
    _requested_source_coordinates_index = tl.Tuple()
    _requested_source_data = tl.Instance(UnitsDataArray)
    _evaluated_coordinates = tl.Instance(Coordinates)

    # this adds a more helpful error message if user happens to try an inspect _interpolation before evaluate
    @tl.default("_interpolation")
    def _default_interpolation(self):
        self._set_interpolation()
        return self._interpolation

    @tl.default("cache_output")
    def _cache_output_default(self):
        return settings["CACHE_NODE_OUTPUT_DEFAULT"]

    # ------------------------------------------------------------------------------------------------------------------
    # Properties
    # ------------------------------------------------------------------------------------------------------------------

    @property
    def interpolation_class(self):
        """Get the interpolation class currently set for this data source.
        
        The DataSource ``interpolation`` property is used to define the
        :class:`podpac.data.InterpolationManager` class that will handle interpolation for requested coordinates.
        
        Returns
        -------
        :class:`podpac.data.InterpolationManager`
            InterpolationManager class defined by DataSource `interpolation` definition
=======
        else:
            raise TypeError(
                '"{}" is not a valid interpolation definition type. '.format(definition)
                + "Interpolation definiton must be a string or list of dicts"
            )

        # make sure ('default',) is always the last entry in config dictionary
        default = self.config.pop(("default",))
        self.config[("default",)] = default

    def __repr__(self):
        rep = str(self.__class__.__name__)
        for udims in iter(self.config):
            # rep += '\n\t%s:\n\t\tmethod: %s\n\t\tinterpolators: %s\n\t\tparams: %s' % \
            rep += "\n\t%s: %s, %s, %s" % (
                udims,
                self.config[udims]["method"],
                [i.__class__.__name__ for i in self.config[udims]["interpolators"]],
                self.config[udims]["params"],
            )

        return rep

    def _parse_interpolation_method(self, definition):
        """parse interpolation definitions into a tuple of (method, Interpolator)

        Parameters
        ----------
        definition : str, dict
            interpolation definition
            See :attr:`podpac.data.DataSource.interpolation` for more details.

        Returns
        -------
        dict
            dict with keys 'method', 'interpolators', and 'params'

        Raises
        ------
        InterpolationException
        TypeError
>>>>>>> 4db44c60
        """

        return self._interpolation

<<<<<<< HEAD
    @property
    def interpolators(self):
        """Return the interpolators selected for the previous node evaluation interpolation.
        If the node has not been evaluated, or if interpolation was not necessary, this will return
        an empty OrderedDict
        
        Returns
        -------
        OrderedDict
            Key are tuple of unstacked dimensions, the value is the interpolator used to interpolate these dimensions
        """

        if self._interpolation._last_interpolator_queue is not None:
            return self._interpolation._last_interpolator_queue
        else:
            return OrderedDict()

    def _set_interpolation(self):
        """Update _interpolation property
=======
    def _validate_interpolator(self, interpolator):
        """Make sure interpolator is a subclass of Interpolator

        Parameters
        ----------
        interpolator : any
            input definition to validate

        Raises
        ------
        TypeError
            Raises a type error if interpolator is not a subclass of Interpolator
        """
        try:
            valid = issubclass(interpolator, Interpolator)
            if not valid:
                raise TypeError()
        except TypeError:
            raise TypeError(
                "{} is not a valid interpolator type. ".format(interpolator)
                + "Interpolator must be of type {}".format(Interpolator)
            )

    def _set_interpolation_method(self, udims, definition):
        """Set the list of interpolation definitions to the input dimension

        Parameters
        ----------
        udims : tuple
            tuple of dimensiosn to assign definition to
        definition : dict
            dict definition returned from _parse_interpolation_method
>>>>>>> 4db44c60
        """

        # define interpolator with source coordinates dimensions
        if isinstance(self.interpolation, InterpolationManager):
            self._interpolation = self.interpolation
        else:
            self._interpolation = InterpolationManager(self.interpolation)

    @node_eval
    def eval(self, coordinates, output=None, selector=None):
        """Evaluates this node using the supplied coordinates.

        The coordinates are mapped to the requested coordinates, interpolated if necessary, and set to
        `_requested_source_coordinates` with associated index `_requested_source_coordinates_index`. The requested
        source coordinates and index are passed to `get_data()` returning the source data at the
        coordinatesset to `_requested_source_data`. Finally `_requested_source_data` is interpolated
        using the `interpolate` method and set to the `output` attribute of the node.


<<<<<<< HEAD
        Parameters
        ----------
        coordinates : :class:`podpac.Coordinates`
            {requested_coordinates}
            
            An exception is raised if the requested coordinates are missing dimensions in the DataSource.
            Extra dimensions in the requested coordinates are dropped.
        output : :class:`podpac.UnitsDataArray`, optional
            {eval_output}
        selector : 
            {eval_selector}

        Returns
        -------
        {eval_return}
=======
    def _select_interpolator_queue(self, source_coordinates, eval_coordinates, select_method, strict=False):
        """Create interpolator queue based on interpolation configuration and requested/native source_coordinates

        Parameters
        ----------
        source_coordinates : :class:`podpac.Coordinates`
            Description
        eval_coordinates : :class:`podpac.Coordinates`
            Description
        select_method : function
            method used to determine if interpolator can handle dimensions
        strict : bool, optional
            Raise an error if all dimensions can't be handled

        Returns
        -------
        OrderedDict
            Dict of (udims: Interpolator) to run in order
>>>>>>> 4db44c60

        Raises
        ------
        ValueError
            Cannot evaluate these coordinates
        """

        _logger.debug("Evaluating {} data source".format(self.__class__.__name__))

        # store requested coordinates for debugging
        if settings["DEBUG"]:
            self._original_requested_coordinates = coordinates

        # store input coordinates to evaluated coordinates
        self._evaluated_coordinates = deepcopy(coordinates)

        # reset interpolation
        self._set_interpolation()

        selector = self._interpolation.select_coordinates

        source_out = self._source_eval(self._evaluated_coordinates, selector)
        source_coords = Coordinates.from_xarray(source_out.coords, crs=source_out.crs)

        # Drop extra coordinates
        extra_dims = [d for d in coordinates.udims if d not in source_coords.udims]
        coordinates = coordinates.drop(extra_dims)

<<<<<<< HEAD
        # Transform so that interpolation happens on the source data coordinate system
        if source_coords.crs.lower() != coordinates.crs.lower():
            coordinates = coordinates.transform(source_coords.crs)
=======
                        interpolator_queue[udims] = interpolator

        # throw error if the source_dims don't encompass all the supported dims
        # this should happen rarely because of default
        if len(source_dims) > len(handled_dims) and strict:
            missing_dims = list(source_dims - handled_dims)
            raise InterpolationException(
                "Dimensions {} ".format(missing_dims)
                + "can't be handled by interpolation definition:\n {}".format(self)
            )

        # TODO: adjust by interpolation cost
        return interpolator_queue

    def select_coordinates(self, source_coordinates, source_coordinates_index, eval_coordinates):
        """
        Select a subset or coordinates if interpolator can downselect.

        At this point in the execution process, podpac has selected a subset of source_coordinates that intersects
        with the requested coordinates, dropped extra dimensions from requested coordinates, and confirmed
        source coordinates are not missing any dimensions.

        Parameters
        ----------
        source_coordinates : :class:`podpac.Coordinates`
            Intersected source coordinates
        source_coordinates_index : list
            Index of intersected source coordinates. See :class:`podpac.data.DataSource` for
            more information about valid values for the source_coordinates_index
        eval_coordinates : :class:`podpac.Coordinates`
            Requested coordinates to evaluate

        Returns
        -------
        (:class:`podpac.Coordinates`, list)
            Returns tuple with the first element subset of selected coordinates and the second element the indicies
            of the selected coordinates
        """
>>>>>>> 4db44c60

        if output is None:
            if "output" in source_out.dims:
                self.set_trait("outputs", source_out.coords["output"].data.tolist())
            output = self.create_output_array(coordinates)

        # interpolate data into output
        output = self._interpolation.interpolate(source_coords, source_out, coordinates, output)

        # if requested crs is differented than coordinates,
        # fabricate a new output with the original coordinates and new values
        if self._evaluated_coordinates.crs != coordinates.crs:
            output = self.create_output_array(self._evaluated_coordinates.drop(extra_dims), data=output[:].values)

        # save output to private for debugging
        if settings["DEBUG"]:
            self._output = output

        return output

    def _source_eval(self, coordinates, selector, output=None):
        if isinstance(self._source_xr, UnitsDataArray):
            return self._source_xr
        elif isinstance(self.source, Node):
            return self.source.eval(coordinates, output, selector)

    def find_coordinates(self):
        """
        Get the available coordinates for the Node. For a DataSource, this is just the coordinates.

<<<<<<< HEAD
        Returns
        -------
        coords_list : list
            singleton list containing the coordinates (Coordinates object)
=======
    def interpolate(self, source_coordinates, source_data, eval_coordinates, output_data):
        """Interpolate data from requested coordinates to source coordinates

        Parameters
        ----------
        source_coordinates : :class:`podpac.Coordinates`
            Description
        source_data : podpac.core.units.UnitsDataArray
            Description
        eval_coordinates : :class:`podpac.Coordinates`
            Description
        output_data : podpac.core.units.UnitsDataArray
            Description

        Returns
        -------
        podpac.core.units.UnitDataArray
            returns the new output UnitDataArray of interpolated data

        Raises
        ------
        InterpolationException
            Raises InterpolationException when interpolator definition can't support all the dimensions
            of the requested coordinates
>>>>>>> 4db44c60
        """

        return self.source.find_coordinates()<|MERGE_RESOLUTION|>--- conflicted
+++ resolved
@@ -34,10 +34,9 @@
         return node.eval(coordinates, output)
 
 
-<<<<<<< HEAD
 class Interpolation(Node):
     """Base node for any data obtained directly from a single source.
-    
+
     Parameters
     ----------
     source : Any
@@ -45,37 +44,18 @@
     interpolation : str, dict, optional
         {interpolation_long}
     cache_output : bool
-        Should the node's output be cached? If not provided or None, uses default based on 
+        Should the node's output be cached? If not provided or None, uses default based on
         settings["CACHE_DATASOURCE_OUTPUT_DEFAULT"]. If True, outputs will be cached and retrieved from cache. If False,
-        outputs will not be cached OR retrieved from cache (even if they exist in cache). 
-    
+        outputs will not be cached OR retrieved from cache (even if they exist in cache).
+
     Notes
     -----
     Custom DataSource Nodes must implement the :meth:`get_data` and :meth:`get_coordinates` methods.
-=======
-
-class Interpolation(object):
-    """Create an interpolation class to handle one interpolation method per unstacked dimension.
-    Used to interpolate data within a datasource.
-
-    Parameters
-    ----------
-    definition : str, tuple (str, list of podpac.core.data.interpolator.Interpolator), dict
-        Interpolation definition used to define interpolation methods for each definiton.
-        See :attr:`podpac.data.DataSource.interpolation` for more details.
-
-    Raises
-    ------
-    InterpolationException
-        Raised when definition parameter is improperly formatted
-
->>>>>>> 4db44c60
     """
 
     source = NodeTrait(allow_none=True).tag(attr=True)
     _source_xr = tl.Instance(UnitsDataArray, allow_none=True)  # This is needed for the Interpolation Mixin
 
-<<<<<<< HEAD
     interpolation = InterpolationTrait().tag(attr=True)
     cache_output = tl.Bool()
 
@@ -105,68 +85,24 @@
     @property
     def interpolation_class(self):
         """Get the interpolation class currently set for this data source.
-        
+
         The DataSource ``interpolation`` property is used to define the
         :class:`podpac.data.InterpolationManager` class that will handle interpolation for requested coordinates.
-        
+
         Returns
         -------
         :class:`podpac.data.InterpolationManager`
             InterpolationManager class defined by DataSource `interpolation` definition
-=======
-        else:
-            raise TypeError(
-                '"{}" is not a valid interpolation definition type. '.format(definition)
-                + "Interpolation definiton must be a string or list of dicts"
-            )
-
-        # make sure ('default',) is always the last entry in config dictionary
-        default = self.config.pop(("default",))
-        self.config[("default",)] = default
-
-    def __repr__(self):
-        rep = str(self.__class__.__name__)
-        for udims in iter(self.config):
-            # rep += '\n\t%s:\n\t\tmethod: %s\n\t\tinterpolators: %s\n\t\tparams: %s' % \
-            rep += "\n\t%s: %s, %s, %s" % (
-                udims,
-                self.config[udims]["method"],
-                [i.__class__.__name__ for i in self.config[udims]["interpolators"]],
-                self.config[udims]["params"],
-            )
-
-        return rep
-
-    def _parse_interpolation_method(self, definition):
-        """parse interpolation definitions into a tuple of (method, Interpolator)
-
-        Parameters
-        ----------
-        definition : str, dict
-            interpolation definition
-            See :attr:`podpac.data.DataSource.interpolation` for more details.
-
-        Returns
-        -------
-        dict
-            dict with keys 'method', 'interpolators', and 'params'
-
-        Raises
-        ------
-        InterpolationException
-        TypeError
->>>>>>> 4db44c60
         """
 
         return self._interpolation
 
-<<<<<<< HEAD
     @property
     def interpolators(self):
         """Return the interpolators selected for the previous node evaluation interpolation.
         If the node has not been evaluated, or if interpolation was not necessary, this will return
         an empty OrderedDict
-        
+
         Returns
         -------
         OrderedDict
@@ -179,42 +115,7 @@
             return OrderedDict()
 
     def _set_interpolation(self):
-        """Update _interpolation property
-=======
-    def _validate_interpolator(self, interpolator):
-        """Make sure interpolator is a subclass of Interpolator
-
-        Parameters
-        ----------
-        interpolator : any
-            input definition to validate
-
-        Raises
-        ------
-        TypeError
-            Raises a type error if interpolator is not a subclass of Interpolator
-        """
-        try:
-            valid = issubclass(interpolator, Interpolator)
-            if not valid:
-                raise TypeError()
-        except TypeError:
-            raise TypeError(
-                "{} is not a valid interpolator type. ".format(interpolator)
-                + "Interpolator must be of type {}".format(Interpolator)
-            )
-
-    def _set_interpolation_method(self, udims, definition):
-        """Set the list of interpolation definitions to the input dimension
-
-        Parameters
-        ----------
-        udims : tuple
-            tuple of dimensiosn to assign definition to
-        definition : dict
-            dict definition returned from _parse_interpolation_method
->>>>>>> 4db44c60
-        """
+        """Update _interpolation property"""
 
         # define interpolator with source coordinates dimensions
         if isinstance(self.interpolation, InterpolationManager):
@@ -233,42 +134,21 @@
         using the `interpolate` method and set to the `output` attribute of the node.
 
 
-<<<<<<< HEAD
         Parameters
         ----------
         coordinates : :class:`podpac.Coordinates`
             {requested_coordinates}
-            
+
             An exception is raised if the requested coordinates are missing dimensions in the DataSource.
             Extra dimensions in the requested coordinates are dropped.
         output : :class:`podpac.UnitsDataArray`, optional
             {eval_output}
-        selector : 
+        selector :
             {eval_selector}
 
         Returns
         -------
         {eval_return}
-=======
-    def _select_interpolator_queue(self, source_coordinates, eval_coordinates, select_method, strict=False):
-        """Create interpolator queue based on interpolation configuration and requested/native source_coordinates
-
-        Parameters
-        ----------
-        source_coordinates : :class:`podpac.Coordinates`
-            Description
-        eval_coordinates : :class:`podpac.Coordinates`
-            Description
-        select_method : function
-            method used to determine if interpolator can handle dimensions
-        strict : bool, optional
-            Raise an error if all dimensions can't be handled
-
-        Returns
-        -------
-        OrderedDict
-            Dict of (udims: Interpolator) to run in order
->>>>>>> 4db44c60
 
         Raises
         ------
@@ -297,50 +177,9 @@
         extra_dims = [d for d in coordinates.udims if d not in source_coords.udims]
         coordinates = coordinates.drop(extra_dims)
 
-<<<<<<< HEAD
         # Transform so that interpolation happens on the source data coordinate system
         if source_coords.crs.lower() != coordinates.crs.lower():
             coordinates = coordinates.transform(source_coords.crs)
-=======
-                        interpolator_queue[udims] = interpolator
-
-        # throw error if the source_dims don't encompass all the supported dims
-        # this should happen rarely because of default
-        if len(source_dims) > len(handled_dims) and strict:
-            missing_dims = list(source_dims - handled_dims)
-            raise InterpolationException(
-                "Dimensions {} ".format(missing_dims)
-                + "can't be handled by interpolation definition:\n {}".format(self)
-            )
-
-        # TODO: adjust by interpolation cost
-        return interpolator_queue
-
-    def select_coordinates(self, source_coordinates, source_coordinates_index, eval_coordinates):
-        """
-        Select a subset or coordinates if interpolator can downselect.
-
-        At this point in the execution process, podpac has selected a subset of source_coordinates that intersects
-        with the requested coordinates, dropped extra dimensions from requested coordinates, and confirmed
-        source coordinates are not missing any dimensions.
-
-        Parameters
-        ----------
-        source_coordinates : :class:`podpac.Coordinates`
-            Intersected source coordinates
-        source_coordinates_index : list
-            Index of intersected source coordinates. See :class:`podpac.data.DataSource` for
-            more information about valid values for the source_coordinates_index
-        eval_coordinates : :class:`podpac.Coordinates`
-            Requested coordinates to evaluate
-
-        Returns
-        -------
-        (:class:`podpac.Coordinates`, list)
-            Returns tuple with the first element subset of selected coordinates and the second element the indicies
-            of the selected coordinates
-        """
->>>>>>> 4db44c60
 
         if output is None:
             if "output" in source_out.dims:
@@ -371,37 +210,10 @@
         """
         Get the available coordinates for the Node. For a DataSource, this is just the coordinates.
 
-<<<<<<< HEAD
         Returns
         -------
         coords_list : list
             singleton list containing the coordinates (Coordinates object)
-=======
-    def interpolate(self, source_coordinates, source_data, eval_coordinates, output_data):
-        """Interpolate data from requested coordinates to source coordinates
-
-        Parameters
-        ----------
-        source_coordinates : :class:`podpac.Coordinates`
-            Description
-        source_data : podpac.core.units.UnitsDataArray
-            Description
-        eval_coordinates : :class:`podpac.Coordinates`
-            Description
-        output_data : podpac.core.units.UnitsDataArray
-            Description
-
-        Returns
-        -------
-        podpac.core.units.UnitDataArray
-            returns the new output UnitDataArray of interpolated data
-
-        Raises
-        ------
-        InterpolationException
-            Raises InterpolationException when interpolator definition can't support all the dimensions
-            of the requested coordinates
->>>>>>> 4db44c60
         """
 
         return self.source.find_coordinates()