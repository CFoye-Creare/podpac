from __future__ import division, unicode_literals, print_function, absolute_import
import logging

import warnings
from copy import deepcopy
from collections import OrderedDict
from six import string_types
import numpy as np
import traitlets as tl

<<<<<<< HEAD
from podpac.core.node import Node
=======
from podpac.core import settings
>>>>>>> 7eec4468
from podpac.core.units import UnitsDataArray
from podpac.core.coordinates import merge_dims, Coordinates
from podpac.core.coordinates.utils import VALID_DIMENSION_NAMES
from podpac.core.interpolation.interpolator import Interpolator
from podpac.core.interpolation.nearest_neighbor_interpolator import NearestNeighbor, NearestPreview
from podpac.core.interpolation.rasterio_interpolator import RasterioInterpolator
from podpac.core.interpolation.scipy_interpolator import ScipyPoint, ScipyGrid
from podpac.core.interpolation.xarray_interpolator import XarrayInterpolator
from podpac.core.interpolation.none_interpolator import NoneInterpolator

_logger = logging.getLogger(__name__)


INTERPOLATION_DEFAULT = settings.settings.get("DEFAULT_INTERPOLATION", "nearest")
"""str : Default interpolation method used when creating a new :class:`Interpolation` class """

INTERPOLATORS = [
    NoneInterpolator,
    NearestNeighbor,
    XarrayInterpolator,
    RasterioInterpolator,
    ScipyPoint,
    ScipyGrid,
    NearestPreview,
]
"""list : list of available interpolator classes"""

INTERPOLATORS_DICT = {}
"""dict : Dictionary of a string interpolator name and associated interpolator class"""

INTERPOLATION_METHODS = [
    "none",
    "nearest_preview",
    "nearest",
    "linear",
    "bilinear",
    "quadratic",
    "cubic",
    "cubic_spline",
    "lanczos",
    "average",
    "mode",
    "gauss",
    "max",
    "min",
    "med",
    "q1",
    "q3",
    "slinear",  # Spline linear
    "splinef2d",
    "spline_2",
    "spline_3",
    "spline_4",
    "zero",
    "next",
    "previous",
]

INTERPOLATION_METHODS_DICT = {}
"""dict: Dictionary of string interpolation methods and associated interpolator classes
   (i.e. ``'nearest': [NearestNeighbor, RasterioInterpolator, ScipyGrid]``) """


def load_interpolators():
    """Load interpolators from :list:`INTERPOLATORS`

    Defines :dict:`INTERPOLATORS_DICT`, and :dict:`INTERPOLATION_METHODS_DICT`
    """

    # create empty arrays in INTEPROLATOR_METHODS
    for method in INTERPOLATION_METHODS:
        INTERPOLATION_METHODS_DICT[method] = []

    # fill dictionaries with interpolator properties
    for interpolator_class in INTERPOLATORS:
        interpolator = interpolator_class()
        INTERPOLATORS_DICT[interpolator.name] = interpolator_class

        for method in INTERPOLATION_METHODS:
            if method in interpolator.methods_supported:
                INTERPOLATION_METHODS_DICT[method].append(interpolator_class)


# load interpolators when module is first loaded
# TODO does this really only load once?
# TODO maybe move this whole section?
load_interpolators()


class InterpolationException(Exception):
    """
    Custom label for interpolation exceptions
    """

    pass


class InterpolationManager(object):
    """Create an interpolation class to handle one interpolation method per unstacked dimension.
    Used to interpolate data within a datasource.

    Parameters
    ----------
    definition : str, tuple (str, list of podpac.core.data.interpolator.Interpolator), dict
        Interpolation definition used to define interpolation methods for each definiton.
        See :attr:`podpac.data.DataSource.interpolation` for more details.

    Raises
    ------
    InterpolationException
        Raised when definition parameter is improperly formatted

    """

    definition = None
    config = OrderedDict()  # container for interpolation methods for each dimension
    _last_interpolator_queue = None  # container for the last run interpolator queue - useful for debugging
    _last_select_queue = None  # container for the last run select queue - useful for debugging
    _interpolation_params = None

    def __init__(self, definition=INTERPOLATION_DEFAULT):

        self.definition = deepcopy(definition)
        self.config = OrderedDict()
        self._interpolation_params = {}

        # if definition is None, set to default
        if self.definition is None:
            self.definition = INTERPOLATION_DEFAULT

        # set each dim to interpolator definition
        if isinstance(definition, (dict, list)):

            # convert dict to list
            if isinstance(definition, dict):
                definition = [definition]

            for interp_definition in definition:

                # get interpolation method dict
                method = self._parse_interpolation_method(interp_definition)

                # specify dims
                if "dims" in interp_definition:
                    if isinstance(interp_definition["dims"], list):
                        udims = tuple(
                            sorted(interp_definition["dims"])
                        )  # make sure the dims are always in the same order
                    else:
                        raise TypeError('The "dims" key of an interpolation definition must be a list')
                else:
                    udims = ("default",)

                # make sure udims are not already specified in config
                for config_dims in iter(self.config):
                    if set(config_dims) & set(udims):
                        raise InterpolationException(
                            'Dimensions "{}" cannot be defined '.format(udims)
                            + "multiple times in interpolation definition {}".format(interp_definition)
                        )
                # add all udims to definition
                self.config = self._set_interpolation_method(udims, method)

            # set default if its not been specified in the dict
            if ("default",) not in self.config:
                existing_dims = set(v for k in self.config.keys() for v in k)  # Default is NOT allowed to adjust these
                name = ("default",)
                if len(existing_dims) > 0:
                    valid_dims = set(VALID_DIMENSION_NAMES)
                    default_dims = valid_dims - existing_dims
                    name = tuple(default_dims)

                default_method = self._parse_interpolation_method(INTERPOLATION_DEFAULT)
                self.config = self._set_interpolation_method(name, default_method)

        elif isinstance(definition, string_types):
            method = self._parse_interpolation_method(definition)
            self.config = self._set_interpolation_method(("default",), method)

        else:
            raise TypeError(
                '"{}" is not a valid interpolation definition type. '.format(definition)
                + "Interpolation definiton must be a string or list of dicts"
            )

        # make sure ('default',) is always the last entry in config dictionary
        if ("default",) in self.config:
            default = self.config.pop(("default",))
            self.config[("default",)] = default

    def __repr__(self):
        rep = str(self.__class__.__name__)
        for udims in iter(self.config):
            # rep += '\n\t%s:\n\t\tmethod: %s\n\t\tinterpolators: %s\n\t\tparams: %s' % \
            rep += "\n\t%s: %s, %s, %s" % (
                udims,
                self.config[udims]["method"],
                [i.__class__.__name__ for i in self.config[udims]["interpolators"]],
                self.config[udims]["params"],
            )

        return rep

    def _parse_interpolation_method(self, definition):
        """parse interpolation definitions into a tuple of (method, Interpolator)

        Parameters
        ----------
        definition : str, dict
            interpolation definition
            See :attr:`podpac.data.DataSource.interpolation` for more details.

        Returns
        -------
        dict
            dict with keys 'method', 'interpolators', and 'params'

        Raises
        ------
        InterpolationException
        TypeError
        """
        if isinstance(definition, string_types):
            if definition not in INTERPOLATION_METHODS:
                raise InterpolationException(
                    '"{}" is not a valid interpolation shortcut. '.format(definition)
                    + "Valid interpolation shortcuts: {}".format(INTERPOLATION_METHODS)
                )
            return {"method": definition, "interpolators": INTERPOLATION_METHODS_DICT[definition], "params": {}}

        elif isinstance(definition, dict):

            # confirm method in dict
            if "method" not in definition:
                raise InterpolationException(
                    "{} is not a valid interpolation definition. ".format(definition)
                    + 'Interpolation definition dict must contain key "method" string value'
                )
            else:
                method_string = definition["method"]

            # if specifying custom method, user must include interpolators
            if "interpolators" not in definition and method_string not in INTERPOLATION_METHODS:
                raise InterpolationException(
                    '"{}" is not a valid interpolation shortcut. '.format(method_string)
                    + 'Specify list "interpolators" or change "method" '
                    + "to a valid interpolation shortcut: {}".format(INTERPOLATION_METHODS)
                )
            elif "interpolators" not in definition:
                interpolators = INTERPOLATION_METHODS_DICT[method_string]
            else:
                interpolators = definition["interpolators"]

            # default for params
            if "params" in definition:
                params = definition["params"]
            else:
                params = {}

            # confirm types
            if not isinstance(method_string, string_types):
                raise TypeError(
                    "{} is not a valid interpolation method. ".format(method_string)
                    + "Interpolation method must be a string"
                )

            if not isinstance(interpolators, list):
                raise TypeError(
                    "{} is not a valid interpolator definition. ".format(interpolators)
                    + "Interpolator definition must be of type list containing Interpolator"
                )

            if not isinstance(params, dict):
                raise TypeError(
                    "{} is not a valid interpolation params definition. ".format(params)
                    + "Interpolation params must be a dict"
                )

            # handle when interpolator is a string (most commonly from a node definition)
            for idx, interpolator_class in enumerate(interpolators):
                if isinstance(interpolator_class, string_types):
                    if interpolator_class in INTERPOLATORS_DICT.keys():
                        interpolators[idx] = INTERPOLATORS_DICT[interpolator_class]
                    else:
                        raise TypeError(
                            'Interpolator "{}" is not in the dictionary of valid '.format(interpolator_class)
                            + "interpolators: {}".format(INTERPOLATORS_DICT)
                        )

            # validate interpolator class
            for interpolator in interpolators:
                self._validate_interpolator(interpolator)

            # if all checks pass, return the definition
            return {"method": method_string, "interpolators": interpolators, "params": params}

        else:
            raise TypeError(
                '"{}" is not a valid Interpolator definition. '.format(definition)
                + "Interpolation definiton must be a string or dict."
            )

    def _validate_interpolator(self, interpolator):
        """Make sure interpolator is a subclass of Interpolator

        Parameters
        ----------
        interpolator : any
            input definition to validate

        Raises
        ------
        TypeError
            Raises a type error if interpolator is not a subclass of Interpolator
        """
        try:
            valid = issubclass(interpolator, Interpolator)
            if not valid:
                raise TypeError()
        except TypeError:
            raise TypeError(
                "{} is not a valid interpolator type. ".format(interpolator)
                + "Interpolator must be of type {}".format(Interpolator)
            )

    def _set_interpolation_method(self, udims, definition):
        """Set the list of interpolation definitions to the input dimension

        Parameters
        ----------
        udims : tuple
            tuple of dimensiosn to assign definition to
        definition : dict
            dict definition returned from _parse_interpolation_method
        """

        method = deepcopy(definition["method"])
        interpolators = deepcopy(definition["interpolators"])
        params = deepcopy(definition["params"])

        # instantiate interpolators
        for (idx, interpolator) in enumerate(interpolators):
            parms = {k: v for k, v in params.items() if hasattr(interpolator, k)}
            interpolators[idx] = interpolator(method=method, **parms)

        definition["interpolators"] = interpolators

        # Record parameters to make sure they are being captured
        self._interpolation_params.update({k: False for k in params})

        # set to interpolation configuration for dims
        self.config[udims] = definition
        return self.config

    def _select_interpolator_queue(self, source_coordinates, eval_coordinates, select_method, strict=False):
        """Create interpolator queue based on interpolation configuration and requested/native source_coordinates

        Parameters
        ----------
        source_coordinates : :class:`podpac.Coordinates`
            Description
        eval_coordinates : :class:`podpac.Coordinates`
            Description
        select_method : function
            method used to determine if interpolator can handle dimensions
        strict : bool, optional
            Raise an error if all dimensions can't be handled

        Returns
        -------
        OrderedDict
            Dict of (udims: Interpolator) to run in order

        Raises
        ------
        InterpolationException
            If `strict` is True, InterpolationException is raised when all dimensions cannot be handled
        """
        source_dims = set(source_coordinates.udims)
        handled_dims = set()

        interpolator_queue = OrderedDict()

        # go through all dims in config
        for key in iter(self.config):

            # if the key is set to (default,), it represents all the remaining dimensions that have not been handled
            # __init__ makes sure that (default,) will always be the last key in on
            if key == ("default",):
                udims = tuple(sorted(source_dims - handled_dims))
            else:
                udims = key

            # get configured list of interpolators for dim definition
            interpolators = self.config[key]["interpolators"]

            # iterate through interpolators recording which dims they support
            for interpolator in interpolators:
                # if all dims have been handled already, skip the rest
                if not udims:
                    break

                # see which dims the interpolator can handle
                if self.config[key]["method"] not in interpolator.methods_supported:
                    can_handle = tuple()
                else:
                    can_handle = getattr(interpolator, select_method)(udims, source_coordinates, eval_coordinates)

                # if interpolator can handle all udims
                if not set(udims) - set(can_handle):

                    # save union of dims that can be handled by this interpolator and already supported dims for next iteration
                    handled_dims = handled_dims | set(can_handle)

                    # set interpolator to work on that dimension in the interpolator_queue if dim has no interpolator
                    if udims not in interpolator_queue:

                        interpolator_queue[udims] = interpolator

        # throw error if the source_dims don't encompass all the supported dims
        # this should happen rarely because of default
        if len(source_dims - handled_dims) > 0 and strict:
            missing_dims = list(source_dims - handled_dims)
            raise InterpolationException(
                "Dimensions {} ".format(missing_dims)
                + "can't be handled by interpolation definition:\n {}".format(self)
            )

        # TODO: adjust by interpolation cost
        return interpolator_queue

    def select_coordinates(self, source_coordinates, eval_coordinates, index_type="numpy"):
        """
        Select a subset or coordinates if interpolator can downselect.

        At this point in the execution process, podpac has selected a subset of source_coordinates that intersects
        with the requested coordinates, dropped extra dimensions from requested coordinates, and confirmed
        source coordinates are not missing any dimensions.

        Parameters
        ----------
        source_coordinates : :class:`podpac.Coordinates`
            Intersected source coordinates
        eval_coordinates : :class:`podpac.Coordinates`
            Requested coordinates to evaluate

        Returns
        -------
        (:class:`podpac.Coordinates`, list)
            Returns tuple with the first element subset of selected coordinates and the second element the indicies
            of the selected coordinates
        """

        # TODO: short circuit if source_coordinates contains eval_coordinates
        # short circuit if source and eval coordinates are the same
        if source_coordinates == eval_coordinates:
            return source_coordinates, tuple([slice(0, None)] * len(source_coordinates.shape))

        interpolator_queue = self._select_interpolator_queue(source_coordinates, eval_coordinates, "can_select")

        self._last_select_queue = interpolator_queue

        # For heterogeneous selections, we need to select and then recontruct each set of dimensions
        selected_coords = {}
        selected_coords_idx = {k: np.arange(source_coordinates[k].size) for k in source_coordinates.dims}
        for udims in interpolator_queue:
            interpolator = interpolator_queue[udims]
            extra_dims = [d for d in source_coordinates.udims if d not in udims]
            sc = source_coordinates.udrop(extra_dims)
            # run interpolation. mutates selected coordinates and selected coordinates index
            sel_coords, sel_coords_idx = interpolator.select_coordinates(
                udims, sc, eval_coordinates, index_type=index_type
            )
            # Save individual 1-D coordinates for later reconstruction
            for i, k in enumerate(sel_coords.dims):
                selected_coords[k] = sel_coords[k]
                selected_coords_idx[k] = sel_coords_idx[i]

        # Reconstruct dimensions
        for d in source_coordinates.dims:
            if d not in selected_coords:  # Some coordinates may not have a selector when heterogeneous
                selected_coords[d] = source_coordinates[d]
            # np.ix_ call doesn't work with slices, and fancy numpy indexing does not work well with mixed slice/index
            if isinstance(selected_coords_idx[d], slice) and index_type != "slice":
                selected_coords_idx[d] = np.arange(source_coordinates[d].size)[selected_coords_idx[d]]

        selected_coords = Coordinates(
            [selected_coords[k] for k in source_coordinates.dims],
            source_coordinates.dims,
            crs=source_coordinates.crs,
            validate_crs=False,
        )
        if index_type == "numpy":
            selected_coords_idx2 = np.ix_(*[np.ravel(selected_coords_idx[k]) for k in source_coordinates.dims])
        elif index_type in ["slice", "xarray"]:
            selected_coords_idx2 = tuple([selected_coords_idx[d] for d in source_coordinates.dims])
        else:
            raise ValueError("Unknown index_type '%s'" % index_type)
        return selected_coords, tuple(selected_coords_idx2)

    def interpolate(self, source_coordinates, source_data, eval_coordinates, output_data):
        """Interpolate data from requested coordinates to source coordinates

        Parameters
        ----------
        source_coordinates : :class:`podpac.Coordinates`
            Description
        source_data : podpac.core.units.UnitsDataArray
            Description
        eval_coordinates : :class:`podpac.Coordinates`
            Description
        output_data : podpac.core.units.UnitsDataArray
            Description

        Returns
        -------
        podpac.core.units.UnitDataArray
            returns the new output UnitDataArray of interpolated data

        Raises
        ------
        InterpolationException
            Raises InterpolationException when interpolator definition can't support all the dimensions
            of the requested coordinates
        """

        # loop through multiple outputs if necessary
        if "output" in output_data.dims:
            for output in output_data.coords["output"]:
                output_data.sel(output=output)[:] = self.interpolate(
                    source_coordinates,
                    source_data.sel(output=output).drop("output"),
                    eval_coordinates,
                    output_data.sel(output=output).drop("output"),
                )
            return output_data

        ## drop already-selected output variable
        # if "output" in output_data.coords:
        # source_data = source_data.drop("output")
        # output_data = output_data.drop("output")

        # short circuit if the source data and requested coordinates are of shape == 1
        if source_data.size == 1 and eval_coordinates.size == 1:
            output_data.data[:] = source_data.data.flatten()[0]
            return output_data

        # short circuit if source_coordinates contains eval_coordinates
        # TODO handle stacked issubset of unstacked case
        #      this case is currently skipped because of the set(eval_coordinates) == set(source_coordinates)))
        if eval_coordinates.issubset(source_coordinates) and set(eval_coordinates) == set(source_coordinates):
            try:
                output_data.data[:] = source_data.interp(output_data.coords, method="nearest").transpose(
                    *output_data.dims
                )
            except (NotImplementedError, ValueError):
                output_data.data[:] = source_data.sel(output_data.coords).transpose(*output_data.dims)
            return output_data

        interpolator_queue = self._select_interpolator_queue(
            source_coordinates, eval_coordinates, "can_interpolate", strict=True
        )

        # for debugging purposes, save the last defined interpolator queue
        self._last_interpolator_queue = interpolator_queue

        # reset interpolation parameters
        for k in self._interpolation_params:
            self._interpolation_params[k] = False

        # iterate through each dim tuple in the queue
        dtype = output_data.dtype
        attrs = source_data.attrs
        for udims, interpolator in interpolator_queue.items():
            # TODO move the above short-circuits into this loop
            if all([ud not in source_coordinates.udims for ud in udims]):
                # Skip this udim if it's not part of the source coordinates (can happen with default)
                continue
            # Check if parameters are being used
            for k in self._interpolation_params:
                self._interpolation_params[k] = hasattr(interpolator, k) or self._interpolation_params[k]

            # interp_coordinates are essentially intermediate eval_coordinates
            interp_dims = [dim for dim, c in source_coordinates.items() if set(c.dims).issubset(udims)]
            other_dims = [dim for dim, c in eval_coordinates.items() if not set(c.dims).issubset(udims)]
            interp_coordinates = merge_dims(
                [source_coordinates.drop(interp_dims), eval_coordinates.drop(other_dims)], validate_crs=False
            )
            interp_data = UnitsDataArray.create(interp_coordinates, dtype=dtype)
            interp_data = interpolator.interpolate(
                udims, source_coordinates, source_data, interp_coordinates, interp_data
            )

            # prepare for the next iteration
            source_data = interp_data.transpose(*interp_coordinates.xdims)
            source_data.attrs = attrs
            source_coordinates = interp_coordinates

        output_data.data = interp_data.transpose(*output_data.dims)

        # Throw warnings for unused parameters
        for k in self._interpolation_params:
            if self._interpolation_params[k]:
                continue
            _logger.warning("The interpolation parameter '{}' was ignored during interpolation.".format(k))

        return output_data

    def _fix_coordinates_for_none_interp(self, eval_coordinates, source_coordinates):
        interpolator_queue = self._select_interpolator_queue(
            source_coordinates, eval_coordinates, "can_interpolate", strict=True
        )
        if not any([isinstance(interpolator_queue[k], NoneInterpolator) for k in interpolator_queue]):
            # Nothing to do, just return eval_coordinates
            return eval_coordinates

        # Likely need to fix the output, since the shape of output will
        # not match the eval coordinates in most cases
        new_dims = []
        new_coords = []
        covered_udims = []
        for k in interpolator_queue:
            if not isinstance(interpolator_queue[k], NoneInterpolator):
                # Keep the eval_coordinates for these dimensions
                for d in eval_coordinates.dims:
                    ud = d.split("_")
                    for u in ud:
                        if u in k:
                            new_dims.append(d)
                            new_coords.append(eval_coordinates[d])
                            covered_udims.extend(ud)
                            break
            else:
                for d in source_coordinates.dims:
                    ud = d.split("_")
                    for u in ud:
                        if u in k:
                            new_dims.append(d)
                            new_coords.append(source_coordinates[d])
                            covered_udims.extend(ud)
                            break
        new_coordinates = Coordinates(new_coords, new_dims)
        return new_coordinates


class InterpolationTrait(tl.Union):
    default_value = INTERPOLATION_DEFAULT

    def __init__(
        self,
        trait_types=[tl.Dict(), tl.List(), tl.Enum(INTERPOLATION_METHODS), tl.Instance(InterpolationManager)],
        *args,
        **kwargs
    ):
        super(InterpolationTrait, self).__init__(trait_types=trait_types, *args, **kwargs)<|MERGE_RESOLUTION|>--- conflicted
+++ resolved
@@ -8,11 +8,7 @@
 import numpy as np
 import traitlets as tl
 
-<<<<<<< HEAD
-from podpac.core.node import Node
-=======
 from podpac.core import settings
->>>>>>> 7eec4468
 from podpac.core.units import UnitsDataArray
 from podpac.core.coordinates import merge_dims, Coordinates
 from podpac.core.coordinates.utils import VALID_DIMENSION_NAMES
