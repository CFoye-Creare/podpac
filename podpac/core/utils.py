--- conflicted
+++ resolved
@@ -7,12 +7,9 @@
 import os
 import sys
 import json
-<<<<<<< HEAD
 import functools
-=======
 import importlib
 from collections import OrderedDict
->>>>>>> 77c7aef2
 
 import traitlets as tl
 import numpy as np
