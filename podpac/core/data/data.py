--- conflicted
+++ resolved
@@ -145,11 +145,7 @@
             self.output = self.initialize_output_array()
 
         # sets self.output
-<<<<<<< HEAD
-        self._interpolate_data(data_subset, coords_subset, coordinates)
-=======
-        self.interpolate_data(data_subset, coords_subset, self.evaluated_coordinates)
->>>>>>> a5fbf70c
+        self._interpolate_data(data_subset, coords_subset, self.evaluated_coordinates)
         
         # set the order of dims to be the same as that of evaluated_coordinates
         # + the dims that are missing from evaluated_coordinates.
