--- conflicted
+++ resolved
@@ -441,15 +441,8 @@
         have to overload this method.
         """
         
-<<<<<<< HEAD
-        affine = self.dataset.transform
-
-        left, bottom, right, top = self.dataset.bounds
-
-=======
         # check to see if the coordinates are rotated used affine
         affine = self.dataset.transform
->>>>>>> 356d6841
         if affine[1] != 0.0 or affine[3] != 0.0:
             raise NotImplementedError("Rotated coordinates are not yet supported")
 
