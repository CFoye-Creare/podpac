--- conflicted
+++ resolved
@@ -50,10 +50,7 @@
 boto3 = lazy_module("boto3")
 requests = lazy_module("requests")
 zarr = lazy_module("zarr")
-<<<<<<< HEAD
 zarrGroup = lazy_class("zarr.Group")
-=======
->>>>>>> 13cd5351
 s3fs = lazy_module("s3fs")
 # esri
 RasterToNumPyArray = lazy_module("arcpy.RasterToNumPyArray")
@@ -494,12 +491,8 @@
         # set raster data to output array
         data.data.ravel()[:] = raster_data.ravel()
         return data
-
-<<<<<<< HEAD
-    @cached_property
-=======
-    @property
->>>>>>> 13cd5351
+    
+    @property
     def band_count(self):
         """The number of bands
 
@@ -508,19 +501,13 @@
         int
             The number of bands in the dataset
         """
-<<<<<<< HEAD
-        return self.dataset.count
-
-    @cached_property
-=======
-
+    
         if not hasattr(self, "_band_count"):
             self._band_count = self.dataset.count
 
         return self._band_count
 
     @property
->>>>>>> 13cd5351
     def band_descriptions(self):
         """A description of each band contained in dataset.tags
         
@@ -546,29 +533,12 @@
             Dictionary of metadata keys, where the values are the value of the key for each band. 
             For example, band_keys['TIME'] = ['2015', '2016', '2017'] for a dataset with three bands.
         """
-<<<<<<< HEAD
-        keys = {}
-        for i in range(self.band_count):
-            for k in self.band_descriptions[i].keys():
-                keys[k] = None
-        keys = keys.keys()
-        band_keys = defaultdict(lambda: [])
-        for k in keys:
-            for i in range(self.band_count):
-                band_keys[k].append(self.band_descriptions[i].get(k, None))
-        return band_keys
-
-    @tl.observe("source")
-    def _clear_band_description(self, change):
-        clear_cache(self, change, ["band_descriptions", "band_count", "band_keys"])
-=======
-
+    
         if not hasattr(self, "_band_keys"):
             keys = {k for i in range(self.band_count) for k in self.band_descriptions[i]}  # set
             self._band_keys = {k: [self.band_descriptions[i].get(k) for i in range(self.band_count)] for k in keys}
 
         return self._band_keys
->>>>>>> 13cd5351
 
     def get_band_numbers(self, key, value):
         """Return the bands that have a key equal to a specified value.
@@ -599,7 +569,6 @@
         return matches
 
 
-<<<<<<< HEAD
 class SpecifyCoordinatedMixin(tl.HasTraits):
     latkey = tl.Unicode(allow_none=True, default_value="lat").tag(attr=True)
     lonkey = tl.Unicode(allow_none=True, default_value="lon").tag(attr=True)
@@ -681,8 +650,6 @@
         return self.dataset[self.altkey]
 
 
-=======
->>>>>>> 13cd5351
 @common_doc(COMMON_DATA_DOC)
 class H5PY(SpecifyCoordinatedMixin, DataSource):
     """Create a DataSource node using h5py.
@@ -708,16 +675,8 @@
     source = tl.Unicode(allow_none=False)
     dataset = tl.Any(allow_none=True)
     datakey = tl.Unicode(allow_none=False).tag(attr=True)
-<<<<<<< HEAD
-=======
-    latkey = tl.Unicode(allow_none=True, default_value=None).tag(attr=True)
-    lonkey = tl.Unicode(allow_none=True, default_value=None).tag(attr=True)
-    timekey = tl.Unicode(allow_none=True, default_value=None).tag(attr=True)
-    altkey = tl.Unicode(allow_none=True, default_value=None).tag(attr=True)
-    dim_order = tl.List(default_value=["lat", "lon", "time", "alt"]).tag(attr=True)
->>>>>>> 13cd5351
     file_mode = tl.Unicode(default_value="r")
-
+    
     @tl.default("dataset")
     def _open_dataset(self, source=None):
         """Opens the data source
@@ -755,37 +714,6 @@
             self.dataset = self._open_dataset(change["new"])
         if trait_is_defined(self, "native_coordinates"):
             self.native_coordinates = self.get_native_coordinates()
-<<<<<<< HEAD
-=======
-
-    @common_doc(COMMON_DATA_DOC)
-    def get_native_coordinates(self):
-        """{get_native_coordinates}
-        
-        The default implementation tries to find the lat/lon coordinates based on dataset.affine or dataset.transform
-        (depending on the version of rasterio). It cannot determine the alt or time dimensions, so child classes may
-        have to overload this method.
-        """
-        coords = []
-        dims = []
-        if self.latkey:
-            coords.append(self.dataset[self.latkey][:])
-            dims.append("lat")
-        if self.lonkey:
-            coords.append(self.dataset[self.lonkey][:])
-            dims.append("lon")
-        if self.timekey:
-            coords.append(self.dataset[self.timekey][:])
-            dims.append("time")
-        if self.altkey:
-            coords.append(self.dataset[self.altkey][:])
-            dims.append("alt")
-        if not coords:
-            return None
-        # Some dimensions may not be present in the default dim_order, so remove these
-        dim_order = [d for d in self.dim_order if d in dims]
-        return Coordinates(coords, dims).transpose(*dim_order)
->>>>>>> 13cd5351
 
     @common_doc(COMMON_DATA_DOC)
     def get_data(self, coordinates, coordinates_index):
@@ -820,26 +748,10 @@
         return keys
 
 
-<<<<<<< HEAD
 class Zarr(SpecifyCoordinatedMixin, DataSource):
     source = tl.Unicode(allow_none=True)
     dataset = tl.Any(allow_none=False)
     datakey = tl.Unicode(allow_none=False).tag(attr=True)
-=======
-class Zarr(DataSource):
-    source = tl.Unicode(allow_none=True)
-    group = tl.Any(allow_none=False)
-    datakey = tl.Unicode(allow_none=False).tag(attr=True)
-    latkey = tl.Unicode(allow_none=True, default_value="lat").tag(attr=True)
-    lonkey = tl.Unicode(allow_none=True, default_value="lon").tag(attr=True)
-    timekey = tl.Unicode(allow_none=True, default_value="time").tag(attr=True)
-    altkey = tl.Unicode(allow_none=True, default_value="alt").tag(attr=True)
-    dims = tl.List(trait=Dimension(), allow_none=False).tag(attr=True)
-    crs = tl.Unicode(allow_none=True, default_value=None).tag(attr=True)
-    cf_time = tl.Bool(False).tag(attr=True)
-    cf_units = tl.Unicode(allow_none=True).tag(attr=True)
-    cf_calendar = tl.Unicode(allow_none=True).tag(attr=True)
->>>>>>> 13cd5351
 
     access_key_id = tl.Unicode()
     secret_access_key = tl.Unicode()
@@ -889,13 +801,8 @@
         if self.datakey not in self.dataset:
             raise ValueError("Zarr data key '%s' not found" % self.datakey)
 
-<<<<<<< HEAD
     @tl.default("dataset")
     def _open_dataset(self):
-=======
-    @tl.default("group")
-    def _open_group(self):
->>>>>>> 13cd5351
         if self.source is None:
             raise TypeError("Zarr node requires 'source' or 'dataset'")
 
@@ -914,27 +821,6 @@
             raise ValueError("No Zarr store found at path '%s'" % self.source)
 
     @common_doc(COMMON_DATA_DOC)
-<<<<<<< HEAD
-=======
-    def get_native_coordinates(self):
-        """{get_native_coordinates}
-        """
-
-        cs = []
-        for dim in self.dims:
-            if dim == "lat":
-                cs.append(self.get_lat())
-            elif dim == "lon":
-                cs.append(self.get_lon())
-            elif dim == "time":
-                cs.append(self.get_time())
-            elif dim == "alt":
-                cs.append(self.get_alt())
-
-        return Coordinates(cs, dims=self.dims, crs=self.crs)
-
-    @common_doc(COMMON_DATA_DOC)
->>>>>>> 13cd5351
     def get_data(self, coordinates, coordinates_index):
         """{get_data}
         """
@@ -948,14 +834,6 @@
 WCS_DEFAULT_CRS = "EPSG:4326"
 
 
-<<<<<<< HEAD
-=======
-
-WCS_DEFAULT_VERSION = "1.0.0"
-WCS_DEFAULT_CRS = "EPSG:4326"
-
-
->>>>>>> 13cd5351
 class WCS(DataSource):
     """Create a DataSource from an OGC-complient WCS service
     
@@ -1318,13 +1196,9 @@
         if "reprojected_coordinates" in kwargs:
             if isinstance(kwargs["reprojected_coordinates"], dict):
                 kwargs["reprojected_coordinates"] = Coordinates.from_definition(kwargs["reprojected_coordinates"])
-<<<<<<< HEAD
             elif isinstance(kwargs["reprojected_coordinates"], string_types):
-=======
-            elif isinstance(kwargs["reprojected_coordinates"], str):
->>>>>>> 13cd5351
                 kwargs["reprojected_coordinates"] = Coordinates.from_json(kwargs["reprojected_coordinates"])
-
+                
         return kwargs
 
     @common_doc(COMMON_DATA_DOC)
@@ -1374,140 +1248,6 @@
             Description
         """
         return "{}_reprojected".format(self.source.base_ref)
-<<<<<<< HEAD
-
-
-class S3(DataSource):
-    """Create a DataSource from a file on an S3 Bucket. 
-    
-    Attributes
-    ----------
-    node : Node, optional
-        The DataSource node used to interpret the S3 file
-    node_class : DataSource, optional
-        The class type of self.node. This is used to create self.node if self.node is not specified
-    node_kwargs : dict, optional
-        Keyword arguments passed to `node_class` when automatically creating `node`
-    return_type : str, optional
-        Either: 'file_handle' (for files downloaded to RAM); or
-        the default option 'path' (for files downloaded to disk)
-    s3_bucket : str, optional
-        Name of the S3 bucket. Uses ``podpac.settings['S3_BUCKET_NAME']`` by default.
-    s3_data : file/str
-        If return_type == 'file_handle' returns a file pointer object
-        If return_type == 'path' returns a string to the data
-    source : str
-        Path to the file residing in the S3 bucket that will be loaded
-    """
-
-    source = tl.Unicode()
-    node = NodeTrait()
-    node_class = tl.Type(DataSource)  # A class
-    node_kwargs = tl.Dict(default_value={})
-    s3_bucket = tl.Unicode(allow_none=True)
-    s3_data = tl.Any(allow_none=True)
-    _temp_file_cleanup = tl.List()
-    return_type = tl.Enum(["file_handle", "path"], default_value="path")
-    # TODO: handle s3 auth setup
-
-    @tl.default("node")
-    def node_default(self):
-        """Creates the default node using the node_class and node_kwargs
-        
-        Returns
-        -------
-        self.node_class
-            Instance of self.node_class
-        
-        Raises
-        ------
-        Exception
-            This function sets the source in the node, so 'source' cannot be present in node_kwargs
-        """
-        if "source" in self.node_kwargs:
-            raise Exception("'source' present in node_kwargs for S3")
-
-        return self.node_class(source=self.s3_data, **self.node_kwargs)
-
-    @tl.default("s3_bucket")
-    def s3_bucket_default(self):
-        """Retrieves default S3 Bucket from settings
-        
-        Returns
-        -------
-        Str
-            Name of the S3 bucket
-        """
-        return settings["S3_BUCKET_NAME"]
-
-    @tl.default("s3_data")
-    def s3_data_default(self):
-        """Returns the file handle or path to the S3 bucket
-        
-        Returns
-        -------
-        str/file
-            Either a string to the downloaded file path, or a file handle
-        """
-        if self.s3_bucket is None:
-            raise ValueError("No s3 bucket set")
-
-        s3 = boto3.resource("s3").Bucket(self.s3_bucket)
-
-        if self.return_type == "file_handle":
-            # TODO: should this use the with/as syntax
-            # https://boto3.readthedocs.io/en/latest/reference/services/s3.html#S3.Client.download_fileobj
-            # download into memory
-            io = BytesIO()
-            s3.download_fileobj(self.source, io)
-            io.seek(0)
-            return io
-        elif self.return_type == "path":
-            # Download the file to cache directory
-            # tmppath = os.path.join(tempfile.gettempdir(),
-            # self.source.replace('\\', '').replace(':','')\
-            # .replace('/', ''))
-            tmppath = os.path.join(
-                settings["ROOT_PATH"],
-                settings["DISK_CACHE_DIR"],
-                self.source.replace("\\", "").replace(":", "").replace("/", ""),
-            )
-
-            rootpath = os.path.split(tmppath)[0]
-            if not os.path.exists(rootpath):
-                os.makedirs(rootpath)
-            # i = 0
-            # while os.path.exists(tmppath):
-            # tmppath = os.path.join(tempfile.gettempdir(),
-            # self.source + '.%d' % i)
-            if not os.path.exists(tmppath):
-                s3.download_file(self.source, tmppath)
-
-            # TODO: should we handle temp files here?
-            # self._temp_file_cleanup.append(tmppath)
-            return tmppath
-
-    @common_doc(COMMON_DATA_DOC)
-    def get_data(self, coordinates, coordinates_index):
-        """{get_data}
-        """
-        self.nan_vals = getattr(self.node, "nan_vals", [])
-        return self.node.get_data(coordinates, coordinates_index)
-
-    @property
-    @common_doc(COMMON_DATA_DOC)
-    def native_coordinates(self):
-        """{native_coordinates}
-        """
-        return self.node.native_coordinates
-
-    def __del__(self):
-        if hasattr(super(S3), "__del__"):
-            super(S3).__del__(self)
-        for f in self._temp_file_cleanup:
-            os.remove(f)
-=======
->>>>>>> 13cd5351
 
 
 @common_doc(COMMON_DATA_DOC)
