--- conflicted
+++ resolved
@@ -33,17 +33,7 @@
     
     Attributes
     ----------
-<<<<<<< HEAD
-    auth_class : :class:`podpac.authentication.Session`
-        :class:`requests.Session` derived class providing authentication credentials.
-        When username and password are provided, an auth_session is created using this class.
-    auth_session : :class:`podpac.authentication.Session`
-        Instance of the auth_class. This is created if username and password is supplied, but this object can also be
-        supplied directly
     data_key : str
-=======
-    datakey : str
->>>>>>> bcd38f45
         Pydap 'key' for the data to be retrieved from the server. Datasource may have multiple keys, so this key
         determines which variable is returned from the source.
     dataset : pydap.model.DatasetType
@@ -59,26 +49,9 @@
 
     _repr_keys = ["source"]
 
-<<<<<<< HEAD
-    # auth, to be replaced
-    auth_class = tl.Type(default_value=authentication.Session)
-    auth_session = tl.Instance(authentication.Session, allow_none=True)
-    username = tl.Unicode(default_value=None, allow_none=True)
-    password = tl.Unicode(default_value=None, allow_none=True)
-
-    @tl.default("auth_session")
-    def _auth_session_default(self):
-
-        # requires username and password
-        if not self.username or not self.password:
-            return None
-
-        # instantiate and check url
-=======
     # hostname for RequestsSession is source. Try parsing off netloc
     @tl.default("hostname")
     def _hostname(self):
->>>>>>> bcd38f45
         try:
             return requests.utils.urlparse(self.source).netloc
         except:
@@ -105,13 +78,8 @@
             # TODO handle a 403 error
             # TODO: Check Url (probably inefficient...)
             try:
-<<<<<<< HEAD
-                self.auth_session.get(self.source + ".dds")
+                self.session.get(self.source + ".dds")
                 return self._open_url()
-=======
-                self.session.get(self.source + ".dds")
-                dataset = self._open_url()
->>>>>>> bcd38f45
             except Exception:
                 # TODO: handle 403 error
                 _logger.exception("Error opening PyDap url '%s'" % self.source)
