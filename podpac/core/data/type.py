"""
Type Summary

Attributes
----------
WCS_DEFAULT_CRS : str
    Description
WCS_DEFAULT_VERSION : str
    Description
"""

from __future__ import division, unicode_literals, print_function, absolute_import

import warnings
import os
import re
from io import BytesIO
from collections import OrderedDict, defaultdict
from six import string_types

import bs4
import numpy as np
import traitlets as tl

# Optional dependencies
try:
    import pydap.client
except ImportError:
    pydap = None

try:
    import rasterio
except ImportError:
    rasterio = None

    try:
        from arcpy import RasterToNumPyArray
    except ImportError:
        RasterToNumPyArray = None
    
try:
    import boto3
except ImportError:
    boto3 = None
    
try:
    import requests
except ImportError:
    requests = None
    try:
        import urllib3
    except ImportError:
        urllib3 = None
        
    try:
        import certifi
    except ImportError:
        certifi = None

# Not used directly, but used indirectly by bs4 so want to check if it's available
try:
    import lxml
except ImportError:
    lxml = None

# Internal dependencies
from podpac import settings
from podpac.core import authentication
from podpac.core.utils import cached_property, clear_cache, common_doc
from podpac.core.data import COMMON_DATA_DOC, DataSource
from podpac.core.node import Node
from podpac.core.coordinate import Coordinate, UniformCoord
from podpac.core.algorithm.algorithm import Algorithm

class Array(DataSource):
    """Create a DataSource from an array
    
    Attributes
    ----------
    source : np.ndarray
        Numpy array containing the source data
        
    Notes
    ------
    `native_coordinates` need to supplied by the user when instantiating this node.
    """
    
    source = tl.Instance(np.ndarray)
    
    @common_doc(COMMON_DATA_DOC)
    def get_data(self, coordinates, coordinates_index):
        """{get_data}
        """
        s = coordinates_index
        d = self.initialize_coord_array(coordinates, 'data',
                                        fillval=self.source[s])
        return d

class NumpyArray(Array):
    """Create a DataSource from a numpy array.

    .. deprecated:: 0.2.0
          `NumpyArray` will be removed in podpac 0.2.0, it is replaced by
          `Array`.
    """

    # TODO: this should move to some kind of __init__ function
    def get_data(self, coordinates, coordinates_index):
        warnings.warn('NumpyArray been renamed Array. ' +
                      'Backwards compatibility will be removed in future releases', DeprecationWarning)
        return super(NumpyArray, self).get_data(coordinates, coordinates_index)


@common_doc(COMMON_DATA_DOC)
class PyDAP(DataSource):
    """Create a DataSource from an OpenDAP server feed.
    
    Attributes
    ----------
    auth_class : authentication.SessionWithHeaderRedirection
        A request.Session-derived class that has header redirection. This is used to authenticate using an EarthData
        login. When username and password are provided, an auth_session is created using this class.
    auth_session : authentication.SessionWithHeaderRedirection
        Instance of the auth_class. This is created if username and password is supplied, but this object can also be
        supplied directly
    datakey : str
        Pydap 'key' for the data to be retrieved from the server. Datasource may have multiple keys, so this key
        determines which variable is returned from the source.
    dataset : pydap.model.DatasetType
        The open pydap dataset. This is provided for troubleshooting.
    native_coordinates : Coordinate
        {ds_native_coordinates}
    password : str, optional
        Password used for authenticating against OpenDAP server. WARNING: this is stored as plain-text, provide
        auth_session instead if you have security concerns.
    source : str
        URL of the OpenDAP server.
    username : str, optional
        Username used for authenticating against OpenDAP server. WARNING: this is stored as plain-text, provide
        auth_session instead if you have security concerns.
    """
    
    # required inputs
    source = tl.Unicode(allow_none=False, default_value='').tag(attr=True)
    datakey = tl.Unicode(allow_none=False).tag(attr=True)

    # optional inputs and later defined traits
    auth_session = tl.Instance(authentication.SessionWithHeaderRedirection,
                               allow_none=True)
    auth_class = tl.Type(authentication.SessionWithHeaderRedirection)
    username = tl.Unicode(None, allow_none=True)
    password = tl.Unicode(None, allow_none=True)
    dataset = tl.Instance('pydap.model.DatasetType', allow_none=False)

    @tl.default('auth_session')
    def _auth_session_default(self):
        
        # requires username and password
        if not self.username or not self.password:
            return None

        # requires auth_class
        # TODO: default auth_class?
        if not self.auth_class:
            return None

        # instantiate and check utl
        try:
            session = self.auth_class(username=self.username, password=self.password)
            session.get(self.source + '.dds')
        except:
            # TODO: catch a 403 error
            return None


        return session
   

    @tl.default('dataset')
    def _open_dataset(self, source=None):
        """Summary
        
        Parameters
        ----------
        source : str, optional
            Description
        
        Returns
        -------
        TYPE
            Description
        """
        # TODO: is source ever None?
        # TODO: enforce string source
        if source is None:
            source = self.source
        else:
            self.source = source
        
        # auth session
        # if self.auth_session:
        try:
            dataset = pydap.client.open_url(source, session=self.auth_session)
        except Exception:
            # TODO handle a 403 error
            # TODO: Check Url (probably inefficient...)
            try:
                self.auth_session.get(self.source + '.dds')
                dataset = pydap.client.open_url(source, session=self.auth_session)
            except Exception:
                # TODO: handle 403 error
                print ("Warning, dataset could not be opened. Check login credentials.")
                dataset = None

        return dataset
        

    # TODO: where does "change" get passed in from?
    @tl.observe('source')
    def _update_dataset(self, change=None):
        if change is None:
            return

        if change['old'] == None or change['old'] == '':
            return

        if self.dataset is not None and 'new' in change:
            self.dataset = self._open_dataset(source=change['new'])

        try:
            if self.native_coordinates is not None:
                self.native_coordinates = self.get_native_coordinates()
        except NotImplementedError:
            pass

  
    @common_doc(COMMON_DATA_DOC)
    def get_native_coordinates(self):
        """{get_native_coordinates}
        
        Raises
        ------
        NotImplementedError
            DAP has no mechanism for creating coordinates automatically, so this is left up to child classes.
        """
        raise NotImplementedError("DAP has no mechanism for creating coordinates" +
                                  ", so this is left up to child class " +
                                  "implementations.")

    @common_doc(COMMON_DATA_DOC)
    def get_data(self, coordinates, coordinates_index):
        """{get_data}
        """
        data = self.dataset[self.datakey][tuple(coordinates_index)]
        d = self.initialize_coord_array(coordinates, 'data',
                                        fillval=data.reshape(coordinates.shape))
        return d
    
    @property
    def keys(self):
        """The list of available keys from the OpenDAP dataset.
        
        Returns
        -------
        List
            The list of available keys from the OpenDAP dataset. Any of these keys can be set as self.datakey
        """
        return self.dataset.keys()

# TODO: rename "Rasterio" to be more consistent with other naming conventions
@common_doc(COMMON_DATA_DOC)
class RasterioSource(DataSource):
    """Create a DataSource using Rasterio.
    
    Attributes
    ----------
    band : int
        The 'band' or index for the variable being accessed in files such as GeoTIFFs
    dataset : Any
        A reference to the datasource opened by rasterio
    native_coordinates : Coordinates
        {ds_native_coordinates}
    source : str
        Path to the data source
    """
    
    source = tl.Unicode(allow_none=False)
    dataset = tl.Any(allow_none=True)
    band = tl.CInt(1).tag(attr=True)
    
    @tl.default('dataset')
    def open_dataset(self, source=None):
        """Opens the data source
        
        Parameters
        ----------
        source : str, optional
            Uses self.source by default. Path to the data source.
        
        Returns
        -------
        Any
            raster.open(source)
        """
        if source is None:
            source = self.source
        else:
            self.source = source

        # TODO: dataset should not open by default
        # prefer with as: syntax
        return rasterio.open(source)
    
    def close_dataset(self):
        """Closes the file for the datasource
        """
        self.dataset.close()

    @tl.observe('source')
    def _update_dataset(self, change):
        if self.dataset is not None:
            self.dataset = self.open_dataset(change['new'])
        self.native_coordinates = self.get_native_coordinates()
        
    @common_doc(COMMON_DATA_DOC)
    def get_native_coordinates(self):
        """{get_native_coordinates}
        
        The default implementation tries to find the lat/lon coordinates based on dataset.affine or dataset.transform
        (depending on the version of rasterio). It cannot determine the alt or time dimensions, so child classes may
        have to overload this method.
        """
        dlon = self.dataset.width
        dlat = self.dataset.height

        if hasattr(self.dataset, 'affine'):
            affine = self.dataset.affine
        else:
            affine = self.dataset.transform

        left, bottom, right, top = self.dataset.bounds

        if affine[1] != 0.0 or affine[3] != 0.0:
            raise NotImplementedError("Rotated coordinates are not yet supported")

        return Coordinate(lat=(top, bottom, dlat),
                                 lon=(left, right, dlon),
                                 order=['lat', 'lon'])

    @common_doc(COMMON_DATA_DOC)
    def get_data(self, coordinates, coordinates_index):
        """{get_data}
        """
        data = self.initialize_coord_array(coordinates)
        slc = coordinates_index
        data.data.ravel()[:] = self.dataset.read(
            self.band, window=((slc[0].start, slc[0].stop),
                               (slc[1].start, slc[1].stop)),
            out_shape=tuple(coordinates.shape)
            ).ravel()
            
        return data
    
    @cached_property
    def band_count(self):
        """The number of bands
        
        Returns
        -------
        int
            The number of bands in the dataset
        """
        return self.dataset.count
    
    @cached_property
    def band_descriptions(self):
        """A description of each band contained in dataset.tags
        
        Returns
        -------
        OrderedDict
            Dictionary of band_number: band_description pairs. The band_description values are a dictionary, each 
            containing a number of keys -- depending on the metadata
        """
        bands = OrderedDict()
        for i in range(self.dataset.count):
            bands[i] = self.dataset.tags(i + 1)
        return bands

    @cached_property
    def band_keys(self):
        """An alternative view of band_descriptions based on the keys present in the metadata
        
        Returns
        -------
        dict
            Dictionary of metadata keys, where the values are the value of the key for each band. 
            For example, band_keys['TIME'] = ['2015', '2016', '2017'] for a dataset with three bands.
        """
        keys = {}
        for i in range(self.band_count):
            for k in self.band_descriptions[i].keys():
                keys[k] = None
        keys = keys.keys()
        band_keys = defaultdict(lambda: [])
        for k in keys:
            for i in range(self.band_count):
                band_keys[k].append(self.band_descriptions[i].get(k, None))
        return band_keys
    
    @tl.observe('source')
    def _clear_band_description(self, change):
        clear_cache(self, change, ['band_descriptions', 'band_count',
                                   'band_keys'])

    def get_band_numbers(self, key, value):
        """Return the bands that have a key equal to a specified value.
        
        Parameters
        ----------
        key : str / list
            Key present in the metadata of the band. Can be a single key, or a list of keys.
        value : str / list
            Value of the key that should be returned. Can be a single value, or a list of values
        
        Returns
        -------
        np.ndarray
            An array of band numbers that match the criteria
        """
        if (not hasattr(key, '__iter__') or isinstance(key, string_types))\
                and (not hasattr(value, '__iter__') or isinstance(value, string_types)):
            key = [key]
            value = [value]

        match = np.ones(self.band_count, bool)
        for k, v in zip(key, value):
            match = match & (np.array(self.band_keys[k]) == v)
        matches = np.where(match)[0] + 1

        return matches


WCS_DEFAULT_VERSION = u'1.0.0'
WCS_DEFAULT_CRS = 'EPSG:4326'

class WCS(DataSource):
    """Create a DataSource from an OGC-complient WCS service
    
    Attributes
    ----------
    crs : 'str'
        Default is EPSG:4326 (WGS84 Geodic) EPSG number for the coordinate reference system that the data should
        be returned in.
    layer_name : str
        Name of the WCS layer that should be fetched from the server
    source : str
        URL of the WCS server endpoint
    version : str
        Default is 1.0.0. WCS version string.
    wcs_coordinates : Coordinates
        The coordinates of the WCS source
    """
    
    source = tl.Unicode()
    layer_name = tl.Unicode().tag(attr=True)
    version = tl.Unicode(WCS_DEFAULT_VERSION).tag(attr=True)
    crs = tl.Unicode(WCS_DEFAULT_CRS).tag(attr=True)
    wcs_coordinates = tl.Instance(Coordinate)   # default below

    _get_capabilities_qs = tl.Unicode('SERVICE=WCS&REQUEST=DescribeCoverage&'
                                      'VERSION={version}&COVERAGE={layer}')
    _get_data_qs = tl.Unicode('SERVICE=WCS&VERSION={version}&REQUEST=GetCoverage&'
                              'FORMAT=GeoTIFF&COVERAGE={layer}&'
                              'BBOX={w},{s},{e},{n}&CRS={crs}&RESPONSE_CRS={crs}&'
                              'WIDTH={width}&HEIGHT={height}&TIME={time}')

    # TODO: This should be capabilities_url, not get_
    @property
    def get_capabilities_url(self):
        """Constructs the url that requests the WCS capabilities
        
        Returns
        -------
        str
            The url that requests the WCS capabilities
        """
        return self.source + '?' + self._get_capabilities_qs.format(
            version=self.version, layer=self.layer_name)

    @tl.default('wcs_coordinates')
    def get_wcs_coordinates(self):
        """Retrieves the native coordinates reported by the WCS service.
        
        Returns
        -------
        Coordinates
            The native coordinates reported by the WCS service.
        
        Notes
        -------
        This assumes a `time`, `lat`, `lon` order for the coordinates, and currently doesn't handle `alt` coordinates
        
        Raises
        ------
        Exception
            Raises this if the required dependencies are not installed.
        """
        if requests is not None:
            capabilities = requests.get(self.get_capabilities_url)
            if capabilities.status_code != 200:
                raise Exception("Could not get capabilities from WCS server")
            capabilities = capabilities.text

        # TODO: remove support urllib3 - requests is sufficient
        elif urllib3 is not None:
            if certifi is not None:
                http = urllib3.PoolManager(ca_certs=certifi.where())
            else:
                http = urllib3.PoolManager()

            r = http.request('GET', self.get_capabilities_url)
            capabilities = r.data
            if r.status != 200:
                raise Exception("Could not get capabilities from WCS server")
        else:
            raise Exception("Do not have a URL request library to get WCS data.")

        if lxml is not None: # could skip using lxml and always use html.parser instead, which seems to work but lxml might be faster
            capabilities = bs4.BeautifulSoup(capabilities, 'lxml')
        else:
            capabilities = bs4.BeautifulSoup(capabilities, 'html.parser')

        domain = capabilities.find('wcs:spatialdomain')
        pos = domain.find('gml:envelope').get_text().split()
        lonlat = np.array(pos, float).reshape(2, 2)
        grid_env = domain.find('gml:gridenvelope')
        low = np.array(grid_env.find('gml:low').text.split(), int)
        high = np.array(grid_env.find('gml:high').text.split(), int)
        size = high - low
        dlondlat = (lonlat[1, :] - lonlat[0, :]) / size
        bottom = lonlat[:, 1].min() + dlondlat[1] / 2
        top = lonlat[:, 1].max() - dlondlat[1] / 2
        left = lonlat[:, 0].min() + dlondlat[0] / 2
        right = lonlat[:, 0].max() - dlondlat[0] / 2

        timedomain = capabilities.find("wcs:temporaldomain")
        if timedomain is None:
            return Coordinate(lat=(top, bottom, size[1]),
                                     lon=(left, right, size[0]), order=['lat', 'lon'])
        
        date_re = re.compile('[0-9]{4}-[0-9]{2}-[0-9]{2}T[0-9]{2}:[0-9]{2}:[0-9]{2}')
        times = str(timedomain).replace('<gml:timeposition>', '').replace('</gml:timeposition>', '').split('\n')
        times = np.array([t for t in times if date_re.match(t)], np.datetime64)
        
        return Coordinate(time=times,
                                 lat=(top, bottom, size[1]),
                                 lon=(left, right, size[0]),
                                 order=['time', 'lat', 'lon'])
        

    @property
    @common_doc(COMMON_DATA_DOC)
    def native_coordinates(self):
        """{native_coordinates}
        
        Returns
        -------
        Coordinates
            {native_coordinates}
            
        Notes
        ------
        This is a little tricky and doesn't fit into the usual PODPAC method, as the service is actually doing the 
        data wrangling for us...
        """
        if self.evaluated_coordinates:
            ev = self.evaluated_coordinates
            wcs_c = self.wcs_coordinates
            cs = OrderedDict()
            for c in wcs_c.dims:
                if c in ev.dims and ev[c].size == 1:
                    cs[c] = ev[c].coords
                elif c in ev.dims and not isinstance(ev[c], UniformCoord):
                    # This is rough, we have to use a regular grid for WCS calls,
                    # Otherwise we have to do multiple WCS calls...
                    # TODO: generalize/fix this
                    cs[c] = (np.min(ev[c].coords),
                             np.max(ev[c].coords), np.abs(ev[c].delta))
                elif c in ev.dims and isinstance(ev[c], UniformCoord):
                    cs[c] = (np.min(ev[c].coords[:2]),
                             np.max(ev[c].coords[:2]), np.abs(ev[c].delta))
                else:
                    cs[c] = wcs_c[c]
                    # TODO: OrderedDict() has no append method
                    # cs.append(wcs_c[c])
            c = Coordinate(cs)
            return c
        else:
            return self.wcs_coordinates

    def get_data(self, coordinates, coordinates_index):
        """{get_data}
        
        Raises
        ------
        Exception
            Raises this if there is a network error or required dependencies are not installed.
        """
        output = self.initialize_coord_array(coordinates)
        dotime = 'time' in self.wcs_coordinates.dims

        if 'time' in coordinates.dims and dotime:
            sd = np.timedelta64(0, 's')
            times = [str(t+sd) for t in coordinates['time'].coordinates]
        else:
            times = ['']
        
        if len(times) > 1:
            for i, time in enumerate(times):
                url = self.source + '?' + self._get_data_qs.format(
                    version=self.version, layer=self.layer_name,
                    w=min(coordinates['lon'].area_bounds),
                    e=max(coordinates['lon'].area_bounds),
                    s=min(coordinates['lat'].area_bounds),
                    n=max(coordinates['lat'].area_bounds),
                    width=coordinates['lon'].size,
                    height=coordinates['lat'].size,
                    time=time,
                    crs=self.crs
                )

                if not dotime:
                    url = url.replace('&TIME=', '')

                if requests is not None:
                    data = requests.get(url)
                    if data.status_code != 200:
                        raise Exception("Could not get data from WCS server")
                    io = BytesIO(bytearray(data.content))
                    content = data.content

                # TODO: remove support urllib3 - requests is sufficient
                elif urllib3 is not None:
                    if certifi is not None:
                        http = urllib3.PoolManager(ca_certs=certifi.where())
                    else:
                        http = urllib3.PoolManager()
                    r = http.request('GET', url)
                    if r.status != 200:
                        raise Exception("Could not get capabilities from WCS server")
                    content = r.data
                    io = BytesIO(bytearray(r.data))
                else:
                    raise Exception("Do not have a URL request library to get WCS data.")
                
                if rasterio is not None:
                    try: # This works with rasterio v1.0a8 or greater, but not on python 2
                        with rasterio.open(io) as dataset:
                            output.data[i, ...] = dataset.read()
                    except Exception as e: # Probably python 2
                        print(e)
                        tmppath = os.path.join(self.cache_dir, 'wcs_temp.tiff')
                        
                        if not os.path.exists(os.path.split(tmppath)[0]):
                            os.makedirs(os.path.split(tmppath)[0])
                        
                        # TODO: close tmppath? os does this on remove?
                        open(tmppath, 'wb').write(content)
                        
                        with rasterio.open(tmppath) as dataset:
                            output.data[i, ...] = dataset.read()

                        os.remove(tmppath) # Clean up

                elif RasterToNumPyArray is not None:
                    # Writing the data to a temporary tiff and reading it from there is hacky
                    # However reading directly from r.data or io doesn't work
                    # Should improve in the future
                    open('temp.tiff', 'wb').write(r.data)
                    output.data[i, ...] = RasterToNumPyArray('temp.tiff')
        else:
            time = times[0]
            
            url = self.source + '?' + self._get_data_qs.format(
                version=self.version, layer=self.layer_name,
                w=min(coordinates['lon'].area_bounds),
                e=max(coordinates['lon'].area_bounds),
                s=min(coordinates['lat'].area_bounds),
                n=max(coordinates['lat'].area_bounds),
                width=coordinates['lon'].size,
                height=coordinates['lat'].size,
                time=time,
                crs=self.crs
            )
            if not dotime:
                url = url.replace('&TIME=', '')
            if requests is not None:
                data = requests.get(url)
                if data.status_code != 200:
                    raise Exception("Could not get data from WCS server")
                io = BytesIO(bytearray(data.content))
                content = data.content

            # TODO: remove support urllib3 - requests is sufficient
            elif urllib3 is not None:
                if certifi is not None:
                    http = urllib3.PoolManager(ca_certs=certifi.where())
                else:
                    http = urllib3.PoolManager()
                r = http.request('GET', url)
                if r.status != 200:
                    raise Exception("Could not get capabilities from WCS server")
                content = r.data
                io = BytesIO(bytearray(r.data))
            else:
                raise Exception("Do not have a URL request library to get WCS data.")
            
            if rasterio is not None:
                try: # This works with rasterio v1.0a8 or greater, but not on python 2
                    with rasterio.open(io) as dataset:
                        if dotime:
                            output.data[0, ...] = dataset.read()
                        else:
                            output.data[:] = dataset.read()
                except Exception as e: # Probably python 2
                    print(e)
                    tmppath = os.path.join(
                        self.cache_dir, 'wcs_temp.tiff')
                    if not os.path.exists(os.path.split(tmppath)[0]):
                        os.makedirs(os.path.split(tmppath)[0])
                    open(tmppath, 'wb').write(content)
                    with rasterio.open(tmppath) as dataset:
                        output.data[:] = dataset.read()
                    os.remove(tmppath) # Clean up
            elif RasterToNumPyArray is not None:
                # Writing the data to a temporary tiff and reading it from there is hacky
                # However reading directly from r.data or io doesn't work
                # Should improve in the future
                open('temp.tiff', 'wb').write(r.data)
                output.data[:] = RasterToNumPyArray('temp.tiff')
            else:
                raise Exception('Rasterio or Arcpy not available to read WCS feed.')
        if not coordinates['lat'].is_descending:
            if dotime:
                output.data[:] = output.data[:, ::-1, :]
            else:
                output.data[:] = output.data[::-1, :]

        return output

    @property
    def base_ref(self):
        """Summary
        
        Returns
        -------
        TYPE
            Description
        """
        return self.layer_name.rsplit('.', 1)[1]


# We mark this as an algorithm node for the sake of the pipeline, although
# the "algorithm" portion is not being used / is overwritten by the DataSource
# In particular, this is required for providing coordinates_source
# We should be able to to remove this requirement of attributes in the pipeline 
# can have nodes specified... 
class ReprojectedSource(DataSource, Algorithm):
    """Create a DataSource with a different resolution from another Node. This can be used to bilinearly interpolated a
    dataset after averaging over a larger area.
    
    Attributes
    ----------
    coordinates_source : Node
        Node which is used as the source
    reprojected_coordinates : Coordinate
        Coordinates where the source node should be evaluated. 
    source : Node
        The source node
    source_interpolation : str
        Type of interpolation method to use for the source node
    """
    
<<<<<<< HEAD
    source_interpolation = tl.Unicode('nearest_preview').tag(param=True)
    source = tl.Instance(Node)
=======
    source_interpolation = tl.Unicode('nearest_preview').tag(attr=True)
    source = tl.Instance(podpac.Node)
>>>>>>> 67b6cd21
    # Specify either one of the next two
    # TODO: should this be of type Coordinate?
    # This doesn't make much sense
    coordinates_source = tl.Instance(Node, allow_none=True).tag(attr=True)
    reprojected_coordinates = tl.Instance(Coordinate).tag(attr=True)

    @tl.default('reprojected_coordinates')
    def get_reprojected_coordinates(self):
        """Retrieves the reprojected coordinates in case coordinates_source is specified
        
        Returns
        -------
        Coordinate
            Coordinates where the source node should be evaluated. 
        
        Raises
        ------
        Exception
            If neither coordinates_source or reproject_coordinates are specified
        """
        try:
            return self.coordinates_source.native_coordinates
        except AttributeError:
            raise Exception("Either reprojected_coordinates or coordinates"
                            "_source must be specified")

    @common_doc(COMMON_DATA_DOC)
    def get_native_coordinates(self):
        """{get_native_coordinates}
        """
        coords = OrderedDict()
        if isinstance(self.source, DataSource):
            sc = self.source.native_coordinates
        else: # Otherwise we cannot guarantee that native_coordinates exist
            sc = self.reprojected_coordinates
        rc = self.reprojected_coordinates
        for d in sc.dims:
            if d in rc.dims:
                coords[d] = rc.stack_dict()[d]
            else:
                coords[d] = sc.stack_dict()[d]
        return Coordinate(coords)

    @common_doc(COMMON_DATA_DOC)
    def get_data(self, coordinates, coordinates_index):
        """{get_data}
        """
        self.source.interpolation = self.source_interpolation
        data = self.source.execute(coordinates)
        
        # The following is needed in case the source is an algorithm
        # or compositor node that doesn't have all the dimensions of
        # the reprojected coordinates
        # TODO: What if data has coordinates that reprojected_coordinates
        #       doesn't have
        keep_dims = list(data.coords.keys())
        drop_dims = [d for d in coordinates.dims if d not in keep_dims]
        coordinates.drop_dims(*drop_dims)
        return data

    @property
    def base_ref(self):
        """Summary
        
        Returns
        -------
        TYPE
            Description
        """
        return '{}_reprojected'.format(self.source.base_ref)

    @property
    def definition(self):
        """ Pipeline node definition. 
        
        Returns
        -------
        OrderedDict
            Pipeline node definition. 
        
        Raises
        ------
        NotImplementedError
            If coordinates_source is None, this raises an error because serialization of reprojected_coordinates 
            is not implemented
        """
        
        d = Algorithm.definition.fget(self)
        d['attrs'] = OrderedDict()
        if self.interpolation:
            d['attrs']['interpolation'] = self.interpolation
        if self.coordinates_source is None:
            # TODO serialize reprojected_coordinates
            raise NotImplementedError
        return d

class S3Source(DataSource):
    """Create a DataSource from a file on an S3 Bucket. 
    
    Attributes
    ----------
    node : Node, optional
        The DataSource node used to interpret the S3 file
    node_class : DataSource, optional
        The class type of self.node. This is used to create self.node if self.node is not specified
    node_kwargs : dict, optional
        Keyword arguments passed to `node_class` when automatically creating `node`
    return_type : str, optional
        Either: 'file_handle' (for files downloaded to RAM); or
        the default option 'path' (for files downloaded to disk)
    s3_bucket : str, optional
        Name of the S3 bucket. Uses settings.S3_BUCKET_NAME by default.
    s3_data : file/str
        If return_type == 'file_handle' returns a file pointer object
        If return_type == 'path' returns a string to the data
    source : str
        Path to the file residing in the S3 bucket that will be loaded
    """
    
    source = tl.Unicode()
    node = tl.Instance(Node)
    node_class = tl.Type(DataSource)  # A class
    node_kwargs = tl.Dict(default_value={})
    s3_bucket = tl.Unicode(allow_none=True)
    s3_data = tl.Any(allow_none=True)
    _temp_file_cleanup = tl.List()
    return_type = tl.Enum(['file_handle', 'path'], default_value='path')
    # TODO: handle s3 auth setup
    
    @tl.default('node')
    def node_default(self):
        """Creates the default node using the node_class and node_kwargs
        
        Returns
        -------
        self.node_class
            Instance of self.node_class
        
        Raises
        ------
        Exception
            This function sets the source in the node, so 'source' cannot be present in node_kwargs
        """
        if 'source' in self.node_kwargs:
            raise Exception("'source' present in node_kwargs for S3Source")

        return self.node_class(source=self.s3_data, **self.node_kwargs)

    @tl.default('s3_bucket')
    def s3_bucket_default(self):
        """Retrieves default S3 Bucket from settings
        
        Returns
        -------
        Str
            Name of the S3 bucket
        """
        return settings.S3_BUCKET_NAME

    @tl.default('s3_data')
    def s3_data_default(self):
        """Returns the file handle or path to the S3 bucket
        
        Returns
        -------
        str/file
            Either a string to the downloaded file path, or a file handle
        """
        if self.s3_bucket is None:
            raise ValueError('No s3 bucket set')

        s3 = boto3.resource('s3').Bucket(self.s3_bucket)

        if self.return_type == 'file_handle':
            # TODO: should this use the with/as syntax
            # https://boto3.readthedocs.io/en/latest/reference/services/s3.html#S3.Client.download_fileobj
            # download into memory
            io = BytesIO()
            s3.download_fileobj(self.source, io)
            io.seek(0)
            return io
        elif self.return_type == 'path':
            # Download the file to cache directory
            #tmppath = os.path.join(tempfile.gettempdir(),
                                   #self.source.replace('\\', '').replace(':','')\
                                   #.replace('/', ''))
            tmppath = os.path.join(
                self.cache_dir,
                self.source.replace('\\', '').replace(':', '').replace('/', ''))
            
            rootpath = os.path.split(tmppath)[0]
            if not os.path.exists(rootpath):
                os.makedirs(rootpath)
            #i = 0
            #while os.path.exists(tmppath):
                #tmppath = os.path.join(tempfile.gettempdir(),
                                       #self.source + '.%d' % i)
            if not os.path.exists(tmppath):
                s3.download_file(self.source, tmppath)

            # TODO: should we handle temp files here?
            #self._temp_file_cleanup.append(tmppath)
            return tmppath

    @common_doc(COMMON_DATA_DOC)
    def get_data(self, coordinates, coordinates_index):
        """{get_data}
        """
        self.no_data_vals = getattr(self.node, 'no_data_vals', [])
        return self.node.get_data(coordinates, coordinates_index)

    @property
    @common_doc(COMMON_DATA_DOC)
    def native_coordinates(self):
        """{native_coordinates}
        """
        return self.node.native_coordinates

    def __del__(self):
        if hasattr(super(S3Source), '__del__'):
            super(S3Source).__del__(self)
        for f in self._temp_file_cleanup:
            os.remove(f)<|MERGE_RESOLUTION|>--- conflicted
+++ resolved
@@ -782,13 +782,8 @@
         Type of interpolation method to use for the source node
     """
     
-<<<<<<< HEAD
-    source_interpolation = tl.Unicode('nearest_preview').tag(param=True)
+    source_interpolation = tl.Unicode('nearest_preview').tag(attr=True)
     source = tl.Instance(Node)
-=======
-    source_interpolation = tl.Unicode('nearest_preview').tag(attr=True)
-    source = tl.Instance(podpac.Node)
->>>>>>> 67b6cd21
     # Specify either one of the next two
     # TODO: should this be of type Coordinate?
     # This doesn't make much sense
