--- conflicted
+++ resolved
@@ -1,12 +1,8 @@
 import pydap
 import pytest
-<<<<<<< HEAD
 import numpy as np
 import traitlets as tl
-=======
-from traitlets import TraitError
 import requests
->>>>>>> bcd38f45
 
 from podpac.core.coordinates import Coordinates, clinspace
 from podpac.core.units import UnitsDataArray
@@ -18,56 +14,26 @@
 class MockPyDAP(PyDAP):
     """mock pydap data source """
 
-    source = tl.Unicode("http://demo.opendap.org")
-    data_key = tl.Unicode("key")
+    source = "http://demo.opendap.org"
+    data_key = "key"
     data = np.random.rand(11, 11)
 
     @tl.default("native_coordinates")
     def _default_native_coordinates(self):
         return Coordinates([clinspace(-25, 25, 11), clinspace(-25, 25, 11)], dims=["lat", "lon"])
 
-<<<<<<< HEAD
     def _open_url(self):
         base = pydap.model.BaseType(name="key", data=self.data)
         dataset = pydap.model.DatasetType(name="dataset")
         dataset["key"] = base
         return dataset
-=======
-    source = "http://demo.opendap.org"
-    datakey = "key"
->>>>>>> bcd38f45
-
-
-class MockAuthSession(authentication.Session):
-    session = None
-
-    def get(self, s):
-        if s == "403.dds":
-            raise Exception
-
-        self.session = s
-
-<<<<<<< HEAD
-=======
-        node = PyDAP(source=self.source, datakey=self.datakey)
-        assert isinstance(node, PyDAP)
-
-        node = MockPyDAP()
-        assert isinstance(node, MockPyDAP)
->>>>>>> bcd38f45
-
-class MockPyDAPAuth(MockPyDAP):
-    """mock pydap data source """
-
-<<<<<<< HEAD
-    def _open_url(self):
-        if "%s.dds" % self.source != self.auth_session.session:
-            raise Exception
-        return super(MockPyDAPAuth, self)._open_url()
 
 
 class TestPyDAP(object):
     """test pydap datasource"""
+
+    source = "http://demo.opendap.org"
+    data_key = "key"
 
     def test_init(self):
         node = PyDAP(source="mysource", data_key="key")
@@ -77,28 +43,18 @@
         with pytest.raises(NotImplementedError):
             node.native_coordinates
 
-    def test_auth_session(self):
-        # default to none if no username and password
-        node = PyDAP(source="mysource", data_key="key")
-        assert node.auth_session is None
+    def test_keys(self):
+        """test return of dataset keys"""
 
-        # mocked
-        node = MockPyDAPAuth(username="username", password="password", auth_class=MockAuthSession)
-        assert node.auth_session is not None
-
-        # error
-        node = MockPyDAPAuth(source="403", username="username", password="password", auth_class=MockAuthSession)
-        assert node.auth_session is None
-=======
-        for node in nodes:
-            with pytest.raises(TraitError):
-                node.dataset = [1, 2, 3]
+        node = MockPyDAP()
+        keys = node.keys
+        assert "key" in keys
 
     def test_session(self):
         """test session attribute and traitlet default """
 
         # hostname should be the same as the source, parsed by request
-        node = PyDAP(source=self.source, datakey=self.datakey)
+        node = PyDAP(source=self.source, data_key=self.data_key)
         assert node.hostname == "demo.opendap.org"
 
         # defaults to no auth required
@@ -109,34 +65,26 @@
         assert isinstance(node.session, requests.Session)
 
         # auth required
-        del settings["username@test.org"]
-        del settings["password@test.org"]
+        with settings:
+            if "username@test.org" in settings:
+                del settings["username@test.org"]
 
-        node = PyDAP(source=self.source, datakey=self.datakey, hostname="test.org", auth_required=True)
-        assert node.hostname == "test.org"
+            if "password@test.org" in settings:
+                del settings["password@test.org"]
 
-        # throw auth error
-        with pytest.raises(ValueError):
-            s = node.session
+            node = PyDAP(source=self.source, data_key=self.data_key, hostname="test.org", auth_required=True)
+            assert node.hostname == "test.org"
 
-        node.set_credentials(username="user", password="pass")
-        assert node.session
-        assert isinstance(node.session, requests.Session)
->>>>>>> bcd38f45
+            # throw auth error
+            with pytest.raises(ValueError):
+                s = node.session
 
-    def test_keys(self):
-        """test return of dataset keys"""
-
-        node = MockPyDAP()
-        keys = node.keys
-        assert "key" in keys
+            node.set_credentials(username="user", password="pass")
+            assert node.session
+            assert isinstance(node.session, requests.Session)
 
     def test_dataset(self):
         node = MockPyDAP()
-        assert isinstance(node.dataset, pydap.model.DatasetType)
-
-        # using a manual auth_session here to cover dataset auth session case
-        node = MockPyDAPAuth(username="username", password="password", auth_session=MockAuthSession())
         assert isinstance(node.dataset, pydap.model.DatasetType)
 
     def test_url_error(self):
