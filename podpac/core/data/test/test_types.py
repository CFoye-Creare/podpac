--- conflicted
+++ resolved
@@ -354,17 +354,12 @@
         node = Rasterio(source=self.source)
         assert node.source == self.source
 
-<<<<<<< HEAD
-        # clear cache when source changes
-        node._clear_band_description(change={"old": None, "new": None})
-=======
     def test_change_source(self):
         node = Rasterio(source=self.source)
         assert node.band_count == 3
 
         node.source = self.source.replace("RGB.byte.tif", "h5raster.hdf5")
         assert node.band_count == 1
->>>>>>> 13cd5351
 
 
 class TestH5PY(object):
@@ -662,125 +657,6 @@
         assert node2.reprojected_coordinates == self.reprojected_coordinates
         assert node3.reprojected_coordinates == self.reprojected_coordinates
 
-<<<<<<< HEAD
-
-class TestS3(object):
-    """test S3 data source"""
-
-    source = "s3://bucket.aws.com/file"
-    bucket = "bucket"
-    coordinates = Coordinates([clinspace(-25, 25, 11), clinspace(-25, 25, 11)], dims=["lat", "lon"])
-
-    def test_init(self):
-        """test basic init of class"""
-
-        node = S3(source=self.source)
-        assert isinstance(node, S3)
-
-    def test_traits(self):
-        """ check each of the s3 traits """
-
-        S3(source=self.source, s3_bucket=self.bucket)
-        with pytest.raises(TraitError):
-            S3(source=self.source, s3_bucket=5)
-
-        S3(source=self.source, node=Node())
-        with pytest.raises(TraitError):
-            S3(source=self.source, node="not a node")
-
-        S3(source=self.source, node_kwargs={})
-        with pytest.raises(TraitError):
-            S3(source=self.source, node_kwargs=5)
-
-        S3(source=self.source, node_class=DataSource)
-        with pytest.raises(TraitError):
-            S3(source=self.source, node_class=5)
-
-        S3(source=self.source, s3_bucket="testbucket")
-        with pytest.raises(TraitError):
-            S3(source=self.source, s3_bucket=5)
-
-        S3(source=self.source, return_type="path")
-        with pytest.raises(TraitError):
-            S3(source=self.source, return_type="notpath")
-
-    def test_node(self):
-        """test node attribute and defaults"""
-
-        parent_node = Node()
-        node = S3(source=self.source, node=parent_node)
-
-        assert node.node_class
-
-        # TODO: this should raise
-        # with pytest.raises(Exception):
-        #     S3(source=self.source, node_kwargs={'source': 'test'})
-        #     node.node_default
-
-    def test_s3_bucket(self):
-        """test s3_bucket attribute and default"""
-
-        node = S3()
-
-        # default
-        assert node.s3_bucket == settings["S3_BUCKET_NAME"]
-
-        # set value
-        node = S3(s3_bucket=self.bucket)
-        assert node.s3_bucket == self.bucket
-
-    def test_s3_data(self):
-        """test s3_data attribute and default"""
-
-        # requires s3 bucket to be set
-        with pytest.raises(ValueError):
-            node = S3(source=self.source, return_type="file_handle")
-            node.s3_data
-
-        # path
-        node = S3(source=self.source, s3_bucket=self.bucket)
-        # TODO: figure out how to mock S3 response
-        with pytest.raises(botocore.auth.NoCredentialsError):
-            node.s3_data
-
-        # file handle
-        node = S3(source=self.source, s3_bucket=self.bucket, return_type="file_handle")
-        # TODO: figure out how to mock S3 response
-        with pytest.raises(botocore.auth.NoCredentialsError):
-            node.s3_data
-
-    def test_path_exists(self):
-        """test when the tmppath exists for the file to download to"""
-        pass
-
-    def test_get_data(self):
-        """test get_data method"""
-
-        # TODO: figure out how to mock S3 response
-        with pytest.raises(botocore.auth.NoCredentialsError):
-            node = S3(source=self.source, native_coordinates=self.coordinates, s3_bucket=self.bucket)
-            output = node.eval(self.coordinates)
-
-            assert isinstance(output, UnitsDataArray)
-
-    def test_del(self):
-        """test destructor"""
-
-        # smoke test
-        node = S3()
-        del node
-        assert True
-
-        # should remove tmp files
-        filepath = os.path.join(os.path.dirname(__file__), ".temp")
-        open(filepath, "a").close()
-        node = S3()
-        node._temp_file_cleanup = [filepath]
-        del node
-        assert ~os.path.exists(filepath)
-=======
->>>>>>> 13cd5351
-
 
 #####
 # Implemented Data Source Classes
@@ -857,11 +733,7 @@
         assert a.eval(c)[0, 0] == 0.0
         assert b.eval(c)[0, 0] == 1.0
 
-<<<<<<< HEAD
     @pytest.mark.skipif(pytest.config.getoption("--ci"), reason="skip AWS tests during CI")
-=======
-    @pytest.mark.aws
->>>>>>> 13cd5351
     def test_s3(self):
         path = "s3://podpac-internal-test/drought_parameters.zarr"
         node = Zarr(source=path, datakey="d0", dims=["lat", "lon", "time"])
