"""
Data Public Module
"""

# REMINDER: update api docs (doc/source/user/api.rst) to reflect changes to this file

from podpac.core.data.datasource import DataSource
from podpac.core.data.interpolation import (
    Interpolation,
    InterpolationException,
    interpolation_trait,
    INTERPOLATION_DEFAULT,
    INTERPOLATORS,
    INTERPOLATION_METHODS,
    INTERPOLATORS_DICT,
    INTERPOLATION_METHODS_DICT,
)
<<<<<<< HEAD
from podpac.core.data.types import Array, PyDAP, Rasterio, WCS, ReprojectedSource, S3, H5PY, CSV, Dataset, Zarr
=======
from podpac.core.data.types import Array, PyDAP, Rasterio, WCS, ReprojectedSource, H5PY, CSV, Dataset, Zarr
>>>>>>> 296f69df
<|MERGE_RESOLUTION|>--- conflicted
+++ resolved
@@ -15,8 +15,4 @@
     INTERPOLATORS_DICT,
     INTERPOLATION_METHODS_DICT,
 )
-<<<<<<< HEAD
-from podpac.core.data.types import Array, PyDAP, Rasterio, WCS, ReprojectedSource, S3, H5PY, CSV, Dataset, Zarr
-=======
-from podpac.core.data.types import Array, PyDAP, Rasterio, WCS, ReprojectedSource, H5PY, CSV, Dataset, Zarr
->>>>>>> 296f69df
+from podpac.core.data.types import Array, PyDAP, Rasterio, WCS, ReprojectedSource, H5PY, CSV, Dataset, Zarr