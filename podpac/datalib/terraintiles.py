--- conflicted
+++ resolved
@@ -40,19 +40,6 @@
 
 import traitlets as tl
 import numpy as np
-<<<<<<< HEAD
-
-# Helper utility for optional imports
-from podpac.core.utils import optional_import
-
-rasterio = optional_import('rasterio')
-calculate_default_transform = optional_import('rasterio.warp', module_attr='calculate_default_transform')
-reproject = optional_import('rasterio.warp', module_attr='reproject')
-Resampling = optional_import('rasterio.warp', module_attr='Resampling')
-boto3 = optional_import('boto3')
-disable_signing = optional_import('botocore.handlers', module_attr='disable_signing')
-=======
->>>>>>> d910023b
 
 from podpac.data import Rasterio
 from podpac.compositor import OrderedCompositor
@@ -181,10 +168,9 @@
 
         # write out new file with new projection
         with rasterio.MemoryFile() as f:
-<<<<<<< HEAD
             with f.open(**kwargs) as dataset:
                 for i in range(1, src_dataset.count + 1):
-                    reproject(
+                    rasterio.warp.reproject(
                         source=rasterio.band(src_dataset, i),
                         destination=rasterio.band(dataset, i),
                         src_transform=src_dataset.transform,
@@ -192,19 +178,6 @@
                         dst_transform=transform,
                         dst_crs=dst_crs)
             return f.open()
-=======
-            dataset = f.open(**kwargs)
-            for i in range(1, src_dataset.count + 1):
-                rasterio.warp.reproject(
-                    source=rasterio.band(src_dataset, i),
-                    destination=rasterio.band(dataset, i),
-                    src_transform=src_dataset.transform,
-                    src_crs=src_dataset.crs,
-                    dst_transform=transform,
-                    dst_crs=dst_crs)
-
-            return dataset
->>>>>>> d910023b
 
 class TerrainTiles(OrderedCompositor):
     """Terrain Tiles gridded elevation tiles data library
