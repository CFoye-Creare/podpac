--- conflicted
+++ resolved
@@ -196,29 +196,6 @@
 
 # Discover SMAP OpenDAP url from podpac s3 server
 SMAP_BASE_URL_FILE = os.path.join(os.path.dirname(__file__), 'nsidc_smap_opendap_url.txt')
-<<<<<<< HEAD
-SMAP_BASE_URL = 'https://n5eil01u.ecs.nsidc.org/opendap/SMAP'
-try:
-    with open(SMAP_BASE_URL_FILE, 'r') as fid:
-        rf = fid.read()
-    if 'https://' in rf and 'nsidc.org' in rf:
-        SMAP_BASE_URL = rf
-except Exception as e:
-    warnings.warn("Could not retrieve SMAP url from %s: " % (SMAP_BASE_URL_FILE) + str(e))
-try:
-    r = requests.get('https://s3.amazonaws.com/podpac-s3/settings/nsidc_smap_opendap_url.txt').text
-    if 'https://' in r and 'nsidc.org' in r:
-        if rf != r:
-            warnings.warn("Updating SMAP url from PODPAC S3 Server.")
-            SMAP_BASE_URL = r
-            try:
-                with open(SMAP_BASE_URL_FILE, 'w') as fid:
-                    fid.write(r)
-            except Exception as e:
-                warnings.warn("Could not overwrite SMAP url update on disk:" + str(e))
-except Exception as e:
-    warnings.warn("Could not retrieve SMAP url from PODPAC S3 Server. Using default." + str(e))
-=======
 _SMAP_BASE_URL = None
 def SMAP_BASE_URL():
     global _SMAP_BASE_URL
@@ -248,10 +225,6 @@
     _SMAP_BASE_URL = BASE_URL
     return BASE_URL
 
-def SMAP_BASE_URL_REGEX():
-    return re.compile(re.sub(r'\d', r'\\d', SMAP_BASE_URL().split('/')[2]))   
-
->>>>>>> bdb1c0e0
 
 @common_doc(COMMON_DOC)
 class SMAPSource(datatype.PyDAP):
@@ -279,19 +252,13 @@
 
     @tl.default('auth_session')
     def _auth_session_default(self):
-<<<<<<< HEAD
-        session = self.auth_class(username=self.username, password=self.password, product_url=SMAP_BASE_URL)
-
-=======
-        session = self.auth_class(
-            username=self.username, password=self.password, hostname_regex=SMAP_BASE_URL_REGEX())
->>>>>>> bdb1c0e0
+        session = self.auth_class(username=self.username, password=self.password, product_url=SMAP_BASE_URL())
+
         # check url
         try:
             session.get(SMAP_BASE_URL())
         except Exception as e:
             print("Unknown exception: ", e)
-
         return session
 
     #date_url_re = re.compile('[0-9]{4}\.[0-9]{2}\.[0-9]{2}')
@@ -559,12 +526,7 @@
 
     @tl.default('auth_session')
     def _auth_session_default(self):
-<<<<<<< HEAD
-        return self.auth_class(username=self.username, password=self.password, product_url=SMAP_BASE_URL)
-=======
-        session = self.auth_class(username=self.username, password=self.password, hostname_regex=SMAP_BASE_URL_REGEX())
-        return session
->>>>>>> bdb1c0e0
+        return self.auth_class(username=self.username, password=self.password, product_url=SMAP_BASE_URL())
 
     base_url = tl.Unicode().tag(attr=True)
     @tl.default('base_url')
@@ -819,12 +781,7 @@
 
     @tl.default('auth_session')
     def _auth_session_default(self):
-<<<<<<< HEAD
-        return self.auth_class(username=self.username, password=self.password, product_url=SMAP_BASE_URL)
-=======
-        session = self.auth_class(username=self.username, password=self.password, hostname_regex=SMAP_BASE_URL_REGEX())
-        return session
->>>>>>> bdb1c0e0
+        return self.auth_class(username=self.username, password=self.password, product_url=SMAP_BASE_URL())
 
     layerkey = tl.Unicode()
     @tl.default('layerkey')
